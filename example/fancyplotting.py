--- conflicted
+++ resolved
@@ -158,53 +158,13 @@
     for s in ['bins', 'dat']:
         paths[s] = path.join(input_dir, common_name + '_' + s)
 
-<<<<<<< HEAD
-    # since there's only one line in the bins file and units are in hundreds of
-    # generations, we pick out element zero of bins and multiply each
-    # constituent by 100.
-    bins = 100 * np.array(bins[0])
 
-    # The dimensions of the migration data give us the length of the migration
-    # and the number of populations.
-    migration_length, ancestral_pops_count = np.shape(migs)
-
-    eprint("migration length:", migration_length)
-    eprint("ancestral populations:", ancestral_pops_count) # good
-
-    # For each population's expected values, zip on the bin data to form lists
-    # of expected ancestry proportion at a given time.
-    plot_theories = [zip(bins[:-1], expected[:-1])
-            for expected in expects]
-
-    # For the experimental data of each population, zip on the bin data.
-    plot_data = [zip(bins[:-1], d[:-1]) for d in data]
-
-
-    ### Calculate the boundaries for the model prediction ###
-    #########################################################
-
-    # For the theoretical prediction of each population, determine the lower
-    # and upper bounds on the variability admitted by the theory.
-    boundaries = [[(bin, find_bounds(expected_value, alpha))
-        for bin, expected_value in (np.array(pt) + 1e-9)]
-        for pt in plot_theories]
-    # the small offset 1e-9 is used to avoid the log-scale going too low,
-    # making things look bad.
-
-
-    ### Make the figure ###
-    #######################
-    
-    fig = create_figure(plot_theories, data, boundaries, pop_names,
-            with_legend=with_legend,colors=colors)
-=======
     paths['preds'] = [
             path.join(input_dir, name + '_pred')
             for name in names]
 
     fp = FancyPlot.load(paths['bins'], paths['dat'], paths['preds'],
             pop_names, names)
->>>>>>> 4bcc671f
 
     fig = fp.make_figure()
 
