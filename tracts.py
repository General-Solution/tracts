--- conflicted
+++ resolved
@@ -1232,11 +1232,8 @@
         # states in our Markov model. Each state is a tuple of the form:
         # (generation, population)
 
-<<<<<<< HEAD
-        self.states = list(map(tuple, np.array(mig.nonzero()).transpose()))
-=======
         self.states = [tuple(i) for i in np.array(mig.nonzero()).transpose()]
->>>>>>> 3ca18c7b
+
         self.nstates = len(self.states)
         self.npops = mig.shape[1]
 
