import numpy, pylab
import Tkinter as Tk
import tkFileDialog
from scipy.misc.common import factorial
from scipy.special import gammainc, gammaln
import scipy.optimize
import sys

# tracts are our lower-level objects. They are single intervals with uniform
# labels, typically a population name A tract has a start, and end, a label,
# and a next_tract
class tract:
<<<<<<< HEAD
    def __init__(self, start, end, label, bpstart=None, bpend=None):
        """ Constructor.

            Arguments:
                start (float):
                    The starting point of this tract, in Morgans.
                end (float):
                    The ending point of this tract, in Morgans.
                label (string):
                    A meaningful identifier for this tract. Generally this
                    marks the ancestry associated with this tract.
                bpstart (int, default: None):
                    The starting point of this tract, in basepairs.
                    Since the rest of Tracts uses Morgans throughout,
                    specifying this parameter is not necessary for Tracts to
                    function correctly.
                bpend (int, default: None):
                    The ending point of this tract, in basepairs.
            """
        self.start = start
        self.end = end
        self.label = label
        self.bpstart = bpstart
        self.bpend = bpend

    def len(self):
        """ Get the length of the tract (in Morgans) """
        return self.end-self.start

    def get_label(self):
        """ Get the label of the tract. """
        return self.label

    def copy(self):
        """ Construct a new tract whose properties are the same as this one.
            """
        return tract(
                self.start, self.end, self.label, self.bpstart, self.bpend)

class chrom:
    """ A chromosome wraps a list of tracts, which form a paritition on it. The
        chromosome has a finite, immutable length.
        """
    def __init__(self, ls=None, auto=True, label="POP", tracts=None):
        """ Constructor.

            Arguments:
                ls (int, default: None):
                    The length of this chromosome, in Morgans.
                auto (bool, default: True):
                    Whether this chromosome is autosomal.
                label (string, default: "POP"):
                    An identifier categorizing this chromosome.
                tracts (list of tract objects, default: None):
                    The list of tracts that span this chromosome. If None is
                    given, the a single, unlabeled tract is created to span the
                    whole chromosome, according to the length len.
            """
        if tracts is None:
            self.len = ls
            self.auto = auto

            # A single tract spanning the whole chromosome.
            self.tracts = [tract(0, self.len, label)]
            self.start = 0
        else:
            if not tracts:
                raise ValueError("a nonempty list of tracts is required "
                        "for initialization of a chromosome.")
            self.tracts = tracts
            self.auto = auto

            # Set the chromosome's start attribute to the starting point of the
            # first known tract.
            for tract in self.tracts:
                self.start = tract.start
                if tract.label != 'UNKNOWN':
                    break

            # Set the chromosome's end attribute to the ending point of the
            # last known tract.
            for tract in self.tracts[-1::-1]: # Iterate in reverse over tracts
                self.end = tract.end
                if tract.label != 'UNKNOWN':
                    break

            # consider the length after stripping the UNKNOWN end tracts
            self.len = self.end-self.start

    # initialize a chromosome with a single tract
    def init_unif_tracts(self, label):
        self.tracts = [tract(0, self.len, label)]

    # initiate from a list of tracts
    def init_list_tracts(self, tracts):
        self.tracts = tracts

    def set_sex(self):
        """ Consider this chromosome to be a sex chromosome, in which case it
            is not autosomal. The effect of this method is to set the auto
            property to False.
            """
        self.auto = False

    def get_len(self):
        """ Synonym for the len function. """
        return self.len

    def len(self):
        """ The length of this chromosome, in Morgans. """
        return self.len

    def goto(self, pos):
        """ Find the first tract containing a given position, in Morgans, and
            return its index in the underlying list. """
        # Use binary search for this, since the tract list is sorted.
        if(pos < 0 or pos > self.len):
            raise ValueError("cannot seek to position outside of chromosome")

        low = 0
        high = len(self.tracts) - 1
        curr = (low + high + 1) / 2

        while high > low:
            if(self.tracts[curr].start < pos):
                low = curr
            else:
                high = curr - 1
            curr = (low + high + 1) / 2

        return low

    # extract a particular segment from a chromosome
    def extract(self, start, end):
        """ Extract a segment from the chromosome.

            Arguments:
                start (int):
                    The starting point of the desired segment to extract.
                end (int):
                    The ending point of the desired segment to extract.

            Returns:
                A list of tract objects that span the desired interval.

            Notes:
                Uses the goto method of this class to identify the starting and
                ending points of the segment, so if those positions are
                invalid, goto will raise a ValueError.
            """
        startpos = self.goto(start)
        endpos = self.goto(end)
        extract = [tract.copy() for tract in self.tracts[startpos:endpos+1]]
        extract[0].start = start
        extract[-1].end = end
        return extract

    # plot chromosome on the provided canvas
    def plot(self, canvas, colordict, height=0, chrwidth=.1):

        for tract in self.tracts:
            canvas.create_rectangle(
                    100*tract.start, 100*height, 100*tract.end,
                    100*(height+chrwidth),
                    width=0, disableddash=True, fill=colordict[tract.label])

    def _smooth(self):
        """ Combine adjacent tracts with the same label.
            The side-effect is that the entire list of tracts is copied, so
            unnecessary calls to this method should be avoided.
            """
        # TODO verify that my reimplementation of this method is consistent
        # with the older behaviour.

        if not self.tracts:
            warn("smoothing empty chromosome has no effect")
            return None # Nothing to smooth since there're no tracts.

        def same_ancestry(my, their):
            return my.label == their.label

        # TODO determine whether copies are really necessary.
        newtracts = [self.tracts[0].copy()]
        for t in self.tracts[1:]:
            if same_ancestry(t, newtracts[-1]):
                # Extend the last tract added to encompass the next one
                newtracts[-1].end = t.end
            else:
                newtracts.append(t.copy())

        self.tracts = newtracts

    def merge_ancestries(self, ancestries, newlabel):
        """ Merge segments that are contiguous and of either the same ancestry,
            or that are labelled as in a given list.

            The label of each tract in the chromosome's inner list is checked
            against the labels listed in `ancestries`. If there is a match,
            then that tract is relabelled to `newlabel`. This batch relabelling
            allows us to consider several technically different ancestries as
            being the same, by relabelling them to actually be the same. Then,
            the resulting list is smoothed, to combine adjacent tracts whose
            labels are the same. This new list replaces the `tracts` list.

            Arguments:
                ancestries (list of strings):
                    The ancestries to merge.
                newlabel (string):
                    The identifier for the new ancesty to assign to the
                    matching tracts.

            Returns:
                Nothing.
            """
        i = 0
        for tract in self.tracts:
            if tract.label in ancestries:
                tract.label = newlabel
        self._smooth()

    def _smooth_unknown(self):
        """ Merge segments that are contiguous and of the same ancestry. """
        # TODO understand what this method is for. Clearly, it does some kind
        # of tract merging, apparently only if the tract is not unknown.
        # TODO rewrite this method to use a similar strategy as in the rewrite
        # of merge_ancestries.
        i = 0
        while(i < len(self.tracts)-1):
            if(self.tracts[i].label == 'UNKNOWN'):
                i += 1
                continue
            else:
                j = 0
                while(i+j < len(self.tracts)-1):
                    j += 1
                    if(self.tracts[i+j].label == "UNKNOWN"):
                        self.tracts.pop(i+j)
                        j -= 1
                    else:
                        midpoint = (self.tracts[i+j].start
                                + self.tracts[i].end) / 2
                        self.tracts[i+j].start = midpoint
                        self.tracts[i].end = midpoint
                        break
                i += 1
        self._smooth()

    def tract_lengths(self):
        """ Gets the distribution of tract lengths. Make sure that proper
            smoothing is implemented.
            """
        self._smooth_unknown() # TODO figure out why this is called here.

        # TODO why not use t.len oslt ?
        return [(t.label, t.end - t.start, self.len) for t in self.tracts]

    # TODO use this instead of directly getting at the tracts attribute of the
    # chromosome.
    def __getitem__(self, index):
        """ Simply wrap the underlying list's __getitem__ method. """
        return self.tracts[index]

=======
	def __init__(self,start,end,label,bpstart=None,bpend=None):
		self.start=start
		self.end=end
		self.label=label
		self.bpstart=bpstart
		self.bpend=bpend
		
	def len(self):
		return self.end-self.start
	def get_label(self):
		return self.label
		
	#creates a new instance of current tract
	def copy(self):
		return tract(self.start,self.end,self.label,bpstart=self.bpstart,bpend=self.bpend)
		


#chromosomes are a fixed length object, with a list of tracts spanning the chromosome.		
#default is autosome
class chrom:	
	def __init__(self,ls=None,auto=True,label="POP",tracts=None):
		if tracts is None:
			self.len=ls
			self.auto=auto
			self.tracts=[tract(0,self.len,label)]
			self.start=0
		else:
			self.tracts=tracts
			
			self.auto=auto
			assert len(tracts)>0, "empty tracts"
			for Tract in self.tracts:
				self.start=Tract.start
				if Tract.label!='UNKNOWN':
					break
			
			for Tract in self.tracts[-1::-1]:
				self.end=Tract.end
				if Tract.label!='UNKNOWN':
					break
				
			#consider the length after stripping the UNKNOWN end tracts
			self.len=self.end-self.start
						
	#initialize a chromosome with a single tract
	def init_unif_tracts(self,label):
		self.tracts=[tract(0,self.len,label)]
	#initiate from a list of tracts
	def init_list_tracts(self,tracts):
		self.tracts=tracts
		
		
	def set_sex(self):
		self.auto=False
	def get_len(self):
		return(self.len)
	#find the first tract containing a given position (in Morgans)
	def goto(self,pos):
		#implement binary search
		if(pos<0 or pos>self.len):
			raise Exception("looking for position outside the chromosome range")
		low=0
		high=len(self.tracts)-1
		curr=(low+high+1)/2
		
		while high>low:
			
			if(self.tracts[curr].start<pos):
				low=curr
			else:
				high=curr-1
			curr=(low+high+1)/2
		return low
	#extract a particular segment from a chromosome	
	def extract(self,start,end):
		startpos=self.goto(start)
		endpos=self.goto(end)
		extract=[tract.copy() for tract in self.tracts[startpos:endpos+1]]
		extract[0].start=start
		extract[-1].end=end
		return extract
		
	#plot chromosome on the provided canvas	
	def plot(self,canvas,colordict,height=0,chrwidth=.1):
	
		for tract in self.tracts:
			canvas.create_rectangle(100*tract.start,100*height,100*tract.end,100*(height+chrwidth), width=0, disableddash=True,fill=colordict[tract.label])
	def smooth(self):
		#merge segments that are contiguous and of the same ancestry!
		i=0
		while(i <len(self.tracts)-1):
			if(self.tracts[i].label==self.tracts[i+1].label):
				newtract=tract(self.tracts[i].start,self.tracts[i+1].end,self.tracts[i].label,bpstart=self.tracts[i].bpstart,bpend=self.tracts[i+1].bpend )
				self.tracts[i]=newtract
				self.tracts.pop(i+1)
				i=i-1
			i=i+1
					
	def mergeancestries(self,ancestries,newlabel):
		#merge segments that are contiguous and of either same ancestry, or both in ancestries belonging to "pops".

		for tract in self.tracts:
			if tract.label in ancestries:
				tract.label=newlabel
		self.smooth()
		
		
			
	def smoothUnknown(self):
		#merge segments that are contiguous and of the same ancestry!
		i=0
		while(i<len(self.tracts)-1):
			if(self.tracts[i].label=='UNKNOWN'):
				i+=1
				continue
			else:	
				j=0
				while(i+j<len(self.tracts)-1):
					 j+=1
					 if(self.tracts[i+j].label=="UNKNOWN"):
					 	self.tracts.pop(i+j)
					 	j-=1
					 else:
					 	midpoint=(self.tracts[i+j].start+self.tracts[i].end)/2
					 	self.tracts[i+j].start=midpoint
					 	self.tracts[i].end=midpoint
					 	break
				i+=1
		self.smooth()
	def tractlengths(self):
		"""gets the distribution of tract lengths. Make sure that proper smoothing is implemented"""
		self.smoothUnknown()
		ls=[]
		for tract in self.tracts:
			ls.append((tract.label,tract.end-tract.start,self.len))
		return ls	
			
		
#chromosome pair				
>>>>>>> 2fd7effe
class chropair:
    """ A pair of chromosomes. """ # TODO better description.
    def __init__(self, chroms=None, len=1, auto=True, label="POP"):
        """ Can instantiate by explictly providing two chromosomes as a tuple
            or an ancestry label, length and autosome status. """
        if(chroms == None):
            self.copies = [chrom(len, auto, label), chrom(len, auto, label)]
            self.len = len
        else:
            assert (chroms[0].get_len() == chroms[1].get_len(),
                    Exception("chromosome pairs of different lengths!"))
            self.len = chroms[0].get_len()
            self.copies = chroms

    def recombine(self):
        # decide on the number of recombinations
        n = numpy.random.poisson(self.len)
        # get recombination points
        unif = (self.len*numpy.random.random(n)).tolist()
        unif.extend([0, self.len])
        unif.sort()
        # start with a random chromosome
        startchrom = numpy.random.random_integers(0, 1)
        tractlist = []
        for startpos in range(len(unif)-1):
            tractlist.extend(
                    self.copies[(startchrom+startpos)%2]
                        .extract(unif[startpos],
                    unif[startpos+1]))
        newchrom = chrom(self.copies[0].len, self.copies[0].auto)
        newchrom.init_list_tracts(tractlist)
        return newchrom

    def plot(self, canvas, colordict, height=0):
        self.copies[0].plot(canvas, colordict, height=height+0.1)
        self.copies[1].plot(canvas, colordict, height=height+0.22)
    def applychrom(self, func):
        """apply func to chromosomes"""
        ls = []
        for copy in self.copies:
            ls.append(func(copy))
        return ls

# individual
class indiv:
    def __init__(self, Ls=None, label="POP", fname=None, labs=("_A", "_B"),
            selectchrom=None):
        """ If reading from a file, fname should be a tuple with the start and
            end of the file names. Otherwise, provide list of chromosome
            lengths.  Distinguishing labels for maternal and paternal
            chromosomes are given in lab. """
        if(fname == None):
            self.Ls = Ls
            self.chroms = [chropair(len=len, label=label) for len in Ls]
        else:
            f1 = haploid(fname=fname[0]+labs[0]+fname[1],
                    selectchrom=selectchrom)
            f2 = haploid(fname=fname[0]+labs[1]+fname[1],
                    selectchrom=selectchrom)
            self.name = fname[0].split('/')[-1]
            try:
                self.from_haploids(f1, f2)
            except AssertionError:
                print "".join(["error in individual ", fname[0], labs[0],
                    fname[1], " or ", fname[0], labs[1], fname[1]])
                raise

    def plot(self, colordict, win=None):
        if (win is None):
            win = Tk.Tk()
        self.canvas = Tk.Canvas(
                win, width=250, height=len(self.Ls)*30, bg='white')

        for i in xrange(len(self.chroms)):
            self.chroms[i].plot(self.canvas, colordict, height=i*.3)

        self.canvas.pack(expand=Tk.YES, fill=Tk.BOTH)

        return win

    def create_gamete(self):
        lsc = [chpair.recombine() for chpair in self.chroms]
        return haploid(self.Ls, lsc)

    def from_haploids(self, hap1, hap2):
        self.chroms = [chropair(chroms=(hap1.chroms[i], hap2.chroms[i]))
                for i in xrange(len(hap1.Ls))]
        self.Ls = hap1.Ls

    def applychrom(self, func):
        """ Apply the function `func` to each chromosome of the individual. """
        return map(lambda c: c.applychrom(func), self.chroms)

    def ancestryAmt(self, ancestry):
        """ Calculate the total length of the genome in segments of the given
            ancestry.
            """
        dat = self.applychrom(chrom.tract_lengths)
        return numpy.sum([segment[1]
            for chromv in dat
            for copy in chromv
            for segment in copy
            if segment[0] == ancestry])

    def ancestryProps(self, ancestries):
        """ Calculate the proportion of the genome represented by the given
            ancestries.
            """
        # TODO make this more efficient by switching ancestryAmt and this, or
        # by making a helper function.
        amts = [self.ancestryAmt(anc) for anc in ancestries]
        tot = numpy.sum(amts)
        return [amt*1./tot for amt in amts]

    def ancestryPropsByChrom(self, ancestries):
        dat = self.applychrom(chrom.tract_lengths)
        dictamt = {}
        nc = len(dat)
        for ancestry in ancestries:
            lsamounts = []
            for chromv in dat:
                lsamounts.append(numpy.sum([segment[1]
                        for copy in chromv
                        for segment in copy
                        if segment[0] == ancestry]))
            dictamt[ancestry] = lsamounts
        tots = [numpy.sum(
            [dictamt[ancestry][i]
                for ancestry in ancestries])
            for i in range(nc)]

        return [[dictamt[ancestry][i]*1./tots[i]
            for i in range(nc)]
            for ancestry in ancestries]

# haploid individual
class haploid:
<<<<<<< HEAD
    def __init__(self, Ls=None, lschroms=None, fname=None, selectchrom=None):
        if fname is None:
            if Ls is None or  lschroms is None:
                raise ValueError(
                        "Ls or lschroms should be defined if file not defined")
            self.Ls = Ls
            self.chroms = lschroms
        else:
            dic = {}
            f = open(fname, 'r')
            lines = f.readlines()
            for line in lines:
                lsp = line.split()
                if lsp[0] == "chrom" or \
                        (lsp[0] == "Chr" and lsp[1] == "Start(bp)"):
                    continue
                try:
                    dic[lsp[0]].append(
                            tract(
                                .01*float(lsp[4]), .01*float(lsp[5]), lsp[3]))
                except KeyError:
                    try:
                        dic[lsp[0]] = \
                                [tract(.01*float(lsp[4]),
                                    .01*float(lsp[5]), lsp[3])]
                    except IndexError:
                        print "error defining haploid"
                        print "line to parse:", line
                        print "IOerror in: "\
                            "dic[lsp[0]]=[tract(.01*float(lsp[4]),"\
                            ".01*float(lsp[5]),lsp[3])]"
                        print "Local ancestry file may not have enough columns"
                        raise IndexError

            self.chroms = []
            self.labs = []
            self.Ls = []
            for num, vals in dic.iteritems():
                accept = True
                if(selectchrom is None or num.split('r')[-1] in selectchrom):
                    self.chroms.append(chrom(tracts=vals))
                    self.Ls.append(self.chroms[-1].get_len())
                    self.labs.append(num.split('r')[-1])
            self.chroms = list(
                    numpy.array(self.chroms)[numpy.argsort(self.labs)])
            self.Ls = list(
                    numpy.array(self.Ls)[numpy.argsort(self.labs)])
            self.labs = list(
                    numpy.array(self.labs)[numpy.argsort(self.labs)])

class population:
    def __init__(self, list_indivs=None, names=None, fname=None,
            labs=("_A", "_B"), selectchrom=None):
        """ If reading from a file, fname should be a tuple with the start
            middle and end of the file names., where an individual file is
            specified by start--Indiv--Middle--_A--End. Otherwise, provide list
            of individuals. Distinguishing labels for maternal and paternal
            chromosomes are given in lab.
            """
        if list_indivs is not None:
            self.indivs = list_indivs
            self.nind = len(list_indivs)
            # should probably check that all individuals have same length!
            self.Ls = self.indivs[0].Ls
            for ind in self.indivs:
                if ind.Ls != self.Ls:
                    print "error: individuals have genomes of different "\
                            "lengths!"
                    sys.exit(1)
            self.maxLen = max(self.Ls)
        elif fname is not None:
            self.indivs = []
            for name in names:
                try:
                    self.indivs.append(
                            indiv(fname=(fname[0]+name+fname[1], fname[2]),
                                labs=labs, selectchrom=selectchrom))
                except IndexError:
                    print "error reading individuals", name
                    print "fname=", (fname[0]+name+fname[1], fname[2]), \
                            ", labs=", labs, ", selectchrom=", selectchrom
                    self.indivs.append( #TODO why do we do this again?
                            indiv(fname=(fname[0]+name+fname[1], fname[2]),
                                labs=labs, selectchrom=selectchrom))
                    raise IndexError
            self.nind = len(self.indivs)
            # should probably check that all individuals have same length!
            self.Ls = self.indivs[0].Ls
            self.maxLen = max(self.Ls)
        else:
            raise

    def newgen(self):
        return population([self.new_indiv() for i in range(self.nind)])

    def new_indiv(self):
        rd = numpy.random.random_integers(0, self.nind-1, 2)
        while(rd[0] == rd[1]):
            rd = numpy.random.random_integers(0, self.nind-1, 2)
        gamete1 = self.indivs[rd[0]].create_gamete()
        gamete2 = self.indivs[rd[1]].create_gamete()
        new = indiv(gamete1.Ls)
        new.from_haploids(gamete1, gamete2)
        return new

    def plot_next(self):
        self.indivs[self.currentplot].canvas.pack_forget()
        if(self.currentplot < self.nind-1):
            self.currentplot += 1
        return self.plot_indiv()

    def plot_previous(self):
        self.indivs[self.currentplot].canvas.pack_forget()
        if(self.currentplot > 0):
            self.currentplot -= 1
        return self.plot_indiv()

    def save(self):
        file = tkFileDialog.asksaveasfilename(parent=self.win,
                title='Choose a file')
        self.indivs[self.currentplot].canvas.postscript(file=file)

    def plot_indiv(self):
        self.win.title("individual %d " % (self.currentplot+1,))
        self.canv = self.indivs[self.currentplot].plot(
                self.colordict, win=self.win)

    def plot(self, colordict):
        self.colordict = colordict
        self.currentplot = 0
        self.win = Tk.Tk()#self.indivs[self.currentplot].plot(self.colordict)
        printbutton = Tk.Button(self.win, text="save to ps", command=self.save)
        printbutton.pack()

        p = Tk.Button(self.win, text="Plot previous",
                command=self.plot_previous)
        p.pack()

        b = Tk.Button(self.win, text="Plot next", command=self.plot_next)
        b.pack()
        self.plot_indiv()
        Tk.mainloop()

    def list_chromosome(self, chronum):
        return [indiv.chroms[chronum] for indiv in self.indivs]

    def plot_chromosome(self, i, colordict, win=None):
        """plot a single chromosome across individuals"""
        self.colordict = colordict
        ls = self.list_chromosome(i)
        if (win is None):
            win = Tk.Tk()
            win.title("chromosome %d" % (i,))
        self.chro_canvas = Tk.Canvas(win, width=250, height=self.nind*30,
                bg='white')

        for i in xrange(len(ls)):
            ls[i].plot(self.chro_canvas, colordict, height=i*.25)

        self.chro_canvas.pack(expand=Tk.YES, fill=Tk.BOTH)
        Tk.mainloop()

    def ancestry_at_pos(self, chrom=0, pos=0, cutoff=.0):
        """ Find ancestry proportion at specific position. The cutoff is used
            to look only at tracts that extend beyond a given position. """
        ancestry = {}
        # keep track of ancestry of long segments
        longancestry = {}
        possiblelong = {}
        totlength = {}
        for chropair in self.list_chromosome(chrom):
            for chrom in chropair.copies:
                tract = chrom.tracts[chrom.goto(pos)]
                try:
                    if(tract.len() > cutoff):
                        ancestry[tract.label] += 1
                        totlength[tract.label] += tract.len()
                    # TODO why is this commented out?
                    # if (tract.end-pos)>.1 and (chrom.end-pos)>.2:
                    #    longancestry[tract.label]+=1
                    # if (pos-tract.start)>.2:
                    #    totlength[tract.label]+=1
                    # if (pos-tract.start)>.1 and (pos-chrom.start)>.2:
                    #    longancestry[tract.label]+=1
                except KeyError:
                    ancestry[tract.label] = 0
                    longancestry[tract.label] = 0
                    totlength[tract.label] = 0
                    if tract.len():
                        ancestry[tract.label] += 1
                        totlength[tract.label] += tract.len()
                    # if (tract.end-pos)>.2:
                    #    totlength[tract.label]+=1
                    # if (tract.end-pos)>.1 and (chrom.end-pos)>.2:
                    #    longancestry[tract.label]+=1
                    # if (pos-tract.start)>.2:
                    #    totlength[tract.label]+=1
                    # if (pos-tract.start)>.1 and (pos-chrom.start)>.2:
                    #    longancestry[tract.label]+=1


        for key in totlength.keys():
            # prevent division by zero
            if totlength[key] == 0:
                totlength[key] = 0
            else:
                totlength[key] = totlength[key]/float(ancestry[key])
        return (ancestry, totlength)
    def ancestry_per_pos(self, chrom=0, npts=100, cutoff=.0):
        """ Prepare the ancestry per position across chromosome. """
        len = self.indivs[0].chroms[chrom].len
        plotpts = numpy.arange(0, len, len/float(npts))
        return (plotpts,
                [self.ancestry_at_pos(chrom=chrom, pos=pt, cutoff=cutoff)
                    for pt in plotpts])

    def plot_ancestries(self, chrom=0, npts=100,
            colordict={"CEU": 'blue', "YRI": 'red'}, cutoff=.0):
        dat = self.ancestry_per_pos(chrom=chrom, npts=npts, cutoff=cutoff)
        for pop, color in colordict.iteritems():
            for pos in dat[1]:
                try:
                    pos[0][pop]
                except KeyError:
                    pos[0][pop] = 0
                    pos[1][pop] = 0
        for pos in dat[1]:
            tot = 0
            for key in colordict.keys():
                tot += pos[0][key]
            for key in colordict.keys():
                if(pos[0][key] != 0):
                    print pos[0][key], float(tot)
                    pos[0][key] /= float(tot)
        for pop, color in colordict.iteritems():
            print tot
            pylab.figure(1)
            pylab.plot(dat[0], [pos[0][pop] for pos in dat[1]],
                    '.', color=color)
            pylab.title("Chromosome %d" % (chrom+1,))
            pylab.axis([0, dat[0][-1], 0, 1])
            pylab.figure(2)
            pylab.plot(dat[0], [100*pos[1][pop] for pos in dat[1]],
                    '.', color=color)
            pylab.title("Chromosome %d" % (chrom+1,))
            pylab.axis([0, dat[0][-1], 0, 150])

    def plot_all_ancestries(self, npts=100,
            colordict={"CEU": 'blue', "YRI": 'red'}, startfig=0, cutoff=0):
        for chrom in range(22):
            dat = self.ancestry_per_pos(chrom=chrom, npts=npts, cutoff=cutoff)

            for pop, color in colordict.iteritems():
                for pos in dat[1]:
                    try:
                        pos[0][pop]
                    except KeyError:
                        pos[0][pop] = 0
                        pos[1][pop] = 0
            for pos in dat[1]:
                tot = 0
                for key in colordict.keys():
                    tot += pos[0][key]
                for key in colordict.keys():
                    if(pos[0][key] != 0):
                        pos[0][key] /= float(tot)
            for pop, color in colordict.iteritems():
                pylab.figure(0+startfig)
                pylab.subplot(6, 4, chrom+1)
                pylab.plot(dat[0], [pos[0][pop] for pos in dat[1]], '.',
                        color=color)
                # pylab.title("Chromosome %d" % (chrom+1,))
                pylab.axis([0, dat[0][-1], 0, 1])
                pylab.figure(1+startfig)
                pylab.subplot(6, 4, chrom+1)
                pylab.plot(dat[0], [100*pos[1][pop] for pos in dat[1]],
                        '.', color=color)
                # pylab.title("Chromosome %d" % (chrom+1,))
                pylab.axis([0, dat[0][-1], 0, 150])

    def applychrom(self, func):
        """ Apply the function `func` to each chromosome of each individual
            in the population. """
        return map(lambda i: i.applychrom(func), self.indivs)

    def flatpop(self, ls):
        """ Returns a flattened version of a population-wide list at the tract
            level. """
        flatls = []
        for indiv in ls:
            for chrom in indiv:
                for copy in chrom:
                    flatls.extend(copy)
        return flatls
    # TODO Why is this named using the double-underscore notation?
    def __collectpop__(self, flatdat):
        """ Returns a dictionary sorted by the first item in a list. Used in
            plot_tractlength. """
        dic = {}
        for datum in flatdat:
            try:
                dic[datum[0]].append(datum[1:])
            except KeyError:
                dic[datum[0]] = [datum[1:]]
        for key in dic.keys():
            dic[key] = numpy.array(dic[key])
        return dic

    def merge_ancestries(self, ancestries, newlabel):
        """ Treats ancestries in label list "ancestries" as a single population
            with label "newlabel". Adjacent tracts of the new ancestry are
            merged. """
        f = lambda i: i.merge_ancestries(ancestries, newlabel)
        self.applychrom(f)

    def plot_global_tract_lengths(self, colordict, npts=40, legend=True):
        dat = self.applychrom(chrom.tract_lengths)
        flatdat = self.flatpop(dat)
        bypop = self.__collectpop__(flatdat)
        self.maxLen = max(self.Ls)
        for key, item in bypop.iteritems():
            hdat = pylab.histogram(item[:, 0], npts)
            # note: convert to cM before plotting
            pylab.semilogy(100*(hdat[1][1:]+hdat[1][:-1])/2., hdat[0], 'o',
                    color=colordict[key], label=key)
        pylab.xlabel("length(cM)")
        pylab.ylabel("counts")
        if legend:
            pylab.legend()

    def get_global_tract_lengths(self, npts=20, tol=0.01):
        """ tol is the tolerance for full chromosomes: sometimes there are
            small issues at the edges of the chromosomes. If a segment is
            within tol Morgans of the full chromosome, it counts as a full
            chromosome note that we return an extra bin with the complete
            chromosome bin, so that we have one more data point than we have
            bins. """
        dat = self.applychrom(chrom.tract_lengths)
        flatdat = self.flatpop(dat)
        bypop = self.__collectpop__(flatdat)

        bins = numpy.arange(0, self.maxLen*(1+.5/npts),
                float(self.maxLen)/npts)
        dat = {}
        for key, poplen in bypop.iteritems():
            # extract full length tracts
            nonfulls = numpy.array(
                    [item
                        for item in poplen
                        if (item[0] < item[1]-tol)])

            hdat = pylab.histogram(nonfulls[:, 0], bins=bins)
            dat[key] = list(hdat[0])
            # append the number of fulls
            dat[key].append(len(poplen)-len(nonfulls))
            # note: convert to cM before plotting
        return (bins, dat)

    def get_global_tractlength_table(self, lenbound):
        """ Calculates the fraction of the genome covered by ancestry tracts of
            different lengths, spcified by lenbound (which must be sorted). """
        dat = self.applychrom(chrom.tract_lengths)
        flatdat = self.flatpop(dat)
        bypop = self.__collectpop__(flatdat)

        bins = lenbound
        # numpy.arange(0,self.maxLen*(1+.5/npts),float(self.maxLen)/npts)
        import bisect
        dat = {} # numpy.zeros((len(bypop),len(bins)+1)
        for key, poplen in bypop.iteritems():
            # extract full length tracts
            dat[key] = numpy.zeros(len(bins)+1)
            nonfulls = numpy.array([item
                        for item in poplen
                        if (item[0] != item[1])])
            for item in nonfulls:
                pos = bisect.bisect_left(bins, item[0])
                dat[key][pos] += item[0]/self.nind/numpy.sum(self.Ls)/2.

        return (bins, dat)

    def get_means(self, ancestries):
        """ Get the mean ancestry proportion (only among ancestries in
            ancestries) for all individuals. """
        return [ind.ancestryProps(ancestries) for ind in self.indivs]

    def get_meanvar(self, ancestries):
        byind = self.get_means(ancestries)
        return numpy.mean(byind, axis=0), numpy.var(byind, axis=0)

    def getMeansByChrom(self, ancestries):
        return [ind.ancestryPropsByChrom(ancestries) for ind in self.indivs]

    # def get_assortment_variance(self,ancestries):
    #     ""ancestries is a set of ancestry label. Calculates the assortment variance in ancestry proportions (corresponds to the mean uncertainty about the proportion of genealogical ancestors, given observed ancestry patterns)""

    #     ws=numpy.array(self.Ls)/numpy.sum(self.Ls) #the weights, corresponding (approximately) to the inverse variances
    #     arr=numpy.array(self.getMeansByChrom(ancestries))
    #     #weighted mean by individual
    #     #departure from the mean
    #     nchr=arr.shape[2]
    #     vars=[]
    #     for i in range(len(ancestries)):
    #         pl=numpy.dot(arr[:,i,:], ws )

    #         aroundmean=arr[:,i,:]-numpy.dot(pl.reshape(self.nind,1),numpy.ones((1,nchr)))
    #         vars.append((numpy.mean(aroundmean**2/(1./ws-1),axis=1)).mean())
    #         # the unbiased estimator for the case where the variance is
    #         # inversely proportional to the weight. First calculate by
    #         # individual, then the mean over all individuals.

    #     return vars

    def get_variance(self, ancestries):
        """ Ancestries is a set of ancestry label. Calculates the total variance
            in ancestry proportions, and the genealogy variance, and the
            assortment variance. (corresponds to the mean uncertainty about the
            proportion of genealogical ancestors, given observed ancestry
            patterns). """

        # the weights, corresponding (approximately) to the inverse variances
        ws = numpy.array(self.Ls)/numpy.sum(self.Ls)
        arr = numpy.array(self.getMeansByChrom(ancestries))
        # weighted mean by individual
        # departure from the mean
        nchr = arr.shape[2]
        assort_vars = []
        tot_vars = []
        gen_vars = []
        for i in range(len(ancestries)):
            pl = numpy.dot(arr[:, i, :], ws )
            tot_vars.append(numpy.var(pl))
            aroundmean = arr[:, i, :] - numpy.dot(
                    pl.reshape(self.nind, 1), numpy.ones((1, nchr)))
            # the unbiased estimator for the case where the variance is
            # inversely proportional to the weight. First calculate by
            # individual, then the mean over all individuals.
            assort_vars.append(
                    (numpy.mean(aroundmean**2/(1./ws-1), axis=1)).mean())
            gen_vars.append(tot_vars[-1]-assort_vars[-1])
        return tot_vars, gen_vars, assort_vars

class demographic_model():
    def __init__(self, mig):
        """ Migratory model takes as an input a vector containing the migration
            proportions over the last generations. Each row is a time, each
            column is a population. row zero corresponds to the current
            generation. The migration rate at the last generation (time $T$) is
            the "founding generation" and should sum up to 1. Assume that
            non-admixed individuals have been removed. """
        self.mig = mig
        (self.ngen, self.npop) = mig.shape

        # the total migration per generation
        self.totmig = mig.sum(axis=1)
        if abs(self.totmig[-1] - 1) > 1e-8:
            print "founding migration should sum up to 1. Now:", mig[-1, :], \
                    "sum up to ", self.totmig[-1]
            raise ValueError("founding migration sum is not 1")
        if self.totmig[0] > 1e-10:
            print "migrants at last generation should be removed from sample!"
            print "currently", self.totmig[0]
            raise ValueError("migrants from last generation are not removed")
        self.totmig[0] = 0
        if self.totmig[1] > 1e-10:
            print "migrants at penultimate generation should be removed from "\
                    "sample!"
            print "currently", self.totmig[1]
            raise ValueError(
                    "migrants from penultimate generation are not removed")

        if ((self.totmig > 1).any() or (mig < 0).any()):
            print("migration rates should be between 0 and 1")
            print("currently", mig)
            raise ValueError("mig")
        if (mig[:-1] == 1).any():
            print("warning: population was completely replaced after "\
                    "founding event")
        # identify states where migration occurred as these are the relevant
        # states in our Markov model. Each state is a tuple of the form:
        # (generation, population)

        self.states = map(tuple, (numpy.array(mig.nonzero()).transpose()))
        self.nstates = len(self.states)
        self.npops = mig.shape[1]


        # get the equilibrium distribution in each state
        # print self.nstates, " states"
        self.equil = numpy.zeros(self.nstates)
        self.state_in_pop = [[] for pop in range(self.npops)]
        self.stateOUTpop = [[] for pop in range(self.npops)]

        for i, state in enumerate(self.states):
            self.state_in_pop[state[1]].append(i)
            for other in range(1, self.npops+1):
                self.stateOUTpop[(state[1]+other)%self.npops].append(i)
            self.equil[i] = mig[state]*(1-self.totmig)[1:state[0]].prod()

        # print "equilibrium states sum up to ", self.equil.sum(),\
        # "normalizing"
        self.equil /= self.equil.sum()

        # calculate the ancestry proportions as a function of time
        self.proportions = numpy.zeros(mig.shape)

        # could be optimized using array operations and precomputing survivals

        for pop in range(self.npop):
            for time in range(self.ngen):
                for g in range(time, self.ngen):
                    self.proportions[time, pop] += \
                            mig[g, pop]*(1-self.totmig)[time:g].prod()


        # calculate the transition matrix

        self.dicTpopTau = {}

        # we could precompute prod
        for (t, pop) in self.states:
            for tau in range(t):
                prod = (1-self.totmig)[tau+1:t].prod()
                self.dicTpopTau[(t, pop, tau)] = mig[t, pop]*prod

        # for t in range(self.T):
        #     for tau in range(t)
        #         prod=(1-self.totmig)[tau:t].prod()
        #         for pop in range(self.npop):
        #             self.dicTpopTau[(t,pop,tau)]=mig[t,pop]*prod

        # self.mat=numpy.zeros(((self.T-1)*self.npop,(self.T-1)*self.npop))
        # # we do not consider last-generation migrants! We could trim one row
        # # and column from the transition matrix.
        # for popp in range(self.npop):
        #     for t in range(1,self.T):
        #         for tp in range(1,self.T):
        #             tot=0
        #             for tau in range(min(t,tp)):
        #                 tot+=self.dicTpopTau[(tp,popp,tau)]
        #             for pop in range(self.npop):
        #                 self.mat[self.tpToPos(t - 1, pop),
        #                         self.tpToPos(tp - 1, popp)] = tot

        self.mat = numpy.zeros((len(self.states), len(self.states)))
        for nump, (tp, popp) in enumerate(self.states):
            for num, (t, pop) in enumerate(self.states):
                tot = 0
                for tau in range(1, min(t, tp)):
                    tot += self.dicTpopTau[(tp, popp, tau)]
                for pop in range(self.npop):
                    self.mat[num, nump] = tot

        # note that the matrix could be uniformized in a population-specific
        # way, for optimization purposes
        self.__uniformizemat__()
        self.ndists = []
        for i in range(self.npops):
            self.ndists.append(self.popNdist(i))
        self.switchdensity()

    def gen_variance(self, popnum):
        """ 1. Calculate the expected genealogy variance in the model. Need to
            double-check +-1s.
            2. Calculate the e(d)
            3. Generations go from 0 to self.ngen-1.
            """
        legterm = [self.proportions[self.ngen - d, popnum]**2 * \
                numpy.prod(1 - self.totmig[:(self.ngen - d)])
                for d in range(1, self.ngen)]
        trunkterm = [numpy.sum([self.mig[u, popnum] * \
                numpy.prod(1 - self.totmig[:u])
                for u in range(self.ngen-d)])
                for d in range(1, self.ngen)]

        # Now calculate the actual variance.
        return numpy.sum([2**(d-self.ngen) * (legterm[d-1]+trunkterm[d-1])\
            for d in range(1, self.ngen)]) +\
                    self.proportions[0, popnum] *\
                    (1/2.**(self.ngen-1)-self.proportions[0, popnum])

    def __uniformizemat__(self): # TODO why __function__ ?
        """ Uniformize the transition matrix so that each state has the same
            total transition rate. """
        self.unifmat = self.mat.copy()
        lmat = len(self.mat)
        # identify the highest non-self transition rate
        maxes = (self.mat - numpy.diag(self.mat.diagonal())).sum(axis=1)

        self.maxrate = maxes.max()
        for i in range(lmat):
            self.unifmat[i, i] = self.maxrate-maxes[i]
        self.unifmat /= self.maxrate

    def popNdist(self, pop):
        """ Calculate the distribution of number of steps before exiting
            population. """
        if len(self.state_in_pop[pop]) == 0:
            return[]
        # get the equilibrium distribution in tracts OUTSIDE pop.
        tempequil = self.equil.copy()
        tempequil[self.state_in_pop[pop]] = 0
        # Apply one evolution step
        new = numpy.dot(tempequil, self.unifmat)
        # select states in relevant population

        newrest = new[self.state_in_pop[pop]]
        newrest /= newrest.sum()
        # print newrest
        # reduce the matrix to apply only to states of current population
        shortmat = self.unifmat[
                numpy.meshgrid(self.state_in_pop[pop],
                    self.state_in_pop[pop])].transpose()
        # calculate the amount that fall out of the state
        escapes = 1 - shortmat.sum(axis=1)
        # decide on the number of itertaions
        nit = int(6 * self.maxrate)

        nDistribution = []
        for i in range(nit):
            nDistribution.append(numpy.dot(escapes, newrest))
            newrest = numpy.dot(newrest, shortmat)
            # print newrest

        # print newrest.sum(), "remaining tracts at cutoff."
        nDistribution.append(newrest.sum())
        return nDistribution

    def Erlang(self, i, x, T):
        if i > 10:
            lg = i*numpy.log(T)+(i-1)*numpy.log(x)-T*x-gammaln(i)
            return numpy.exp(lg)
        return T**i*x**(i - 1)*numpy.exp(- T*x)/factorial(i - 1)

    def inners(self, L, x, pop):
        """ Calculate the length distribution of tract lengths not hitting a
            chromosome edge. """
        if(x > L):
            return 0
        else:
            return numpy.sum(
                    [self.ndists[pop][i] *
                        (L-x) *
                        self.Erlang(i+1, x, self.maxrate)
                        for i in range(len(self.ndists[pop]))])

    def outers(self, L, x, pop):
        """ Calculate the length distribution of tract lengths hitting a single
            chromosome edge. """
        if(x > L):
            return 0
        else:
            return 2 * numpy.sum(
                    [self.ndists[pop][i]*(1-gammainc(i+1, self.maxrate*x))
                        for i in xrange(
                            len(self.ndists[pop]))]) + \
                2 * (1-numpy.sum(self.ndists[pop]))


        # 2*Sum[distr[[i]]* Gamma[i, T x]/((i - 1)!), {i, 1, Length[distr]}] +
         # 2 (1 - Sum[distr[[i]], {i, 1, Length[distr]}])

    def full(self, L, pop):
        """ The expected fraction of full-chromosome tracts, p. 63 May 24,
            2011. """
        return numpy.sum(
            [self.ndists[pop][i] * (((i+1) / float(self.maxrate) - L) + \
                    L * gammainc(i + 1, self.maxrate * L) - \
                    float(i+1) / self.maxrate * gammainc(i+2, self.maxrate*L))\
                    for i in xrange(len(self.ndists[pop]))]) + \
            (1 - numpy.sum(self.ndists[pop])) * \
            (len(self.ndists[pop])/self.maxrate - L)

    def Z(self, L, pop):
        """the normalizing factor, to ensure that the tract density is 1."""
        return L + numpy.sum([self.ndists[pop][i]*(i+1)/self.maxrate
            for i in xrange(len(self.ndists[pop]))]) + \
            (1 - numpy.sum([self.ndists[pop]])) * \
            len(self.ndists[pop])/self.maxrate

    def switchdensity(self):
        """ Calculate the density of ancestry switchpoints per morgan in our
            model. """
        self.switchdensities = numpy.zeros((self.npops, self.npops))
        # could optimize by precomputing survivals earlier
        self.survivals = [(1 - self.totmig[:i]).prod()
                for i in range(self.ngen)]
        for pop1 in range(self.npops):
            for pop2 in range(pop1):
                self.switchdensities[pop1, pop2] = \
                        numpy.sum(
                                [2 * self.proportions[i+1, pop1] * \
                                        self.proportions[i+1, pop2]* \
                                        self.survivals[i+1]
                                    for i in range(1, self.ngen-1)])
                self.switchdensities[pop2, pop1] = \
                        self.switchdensities[pop1, pop2]

        self.totSwitchDens = self.switchdensities.sum(axis=1)

    def expectperbin(self, Ls, pop, bins):
        """ The expected number of tracts per bin for a diploid individual with
            distribution of chromosome lengths given by Ls. The bin should be a
            list with n+1 breakpoints for n bins. We will always add an extra
            value for the full chromosomes as an extra bin at the end. The last
            bin should not go beyond the end of the longest chromosome. For
            now, perform poor man's integral by using the bin midpoint value
            times width. """
        self.totalPerInd = \
                [L*self.totSwitchDens[pop]+2.*self.proportions[0, pop]
                        for L in Ls]
        self.totalfull = \
                numpy.sum(
                        [(L*self.totSwitchDens[pop]+2. * \
                                self.proportions[0, pop]) * \
                                self.full(L, pop)/self.Z(L, pop)
                            for L in Ls])
        lsval = []
        for binNum in range(len(bins) - 1):
            mid = (bins[binNum] + bins[binNum+1]) / 2.
            val = numpy.sum(
                    [(L*self.totSwitchDens[pop] + \
                            2. * self.proportions[0, pop]) * \
                            (self.inners(L, mid, pop) + \
                                self.outers(L, mid, pop)) / self.Z(L, pop)
                        for L in Ls]) \
                    * (bins[binNum+1] - bins[binNum])
            lsval.append(max(val, 1e-17))

        lsval.append(max(self.totalfull, 1e-17))
        return lsval

    def random_realization(self, Ls, bins, nind):
        expect = []
        for pop in range(self.npops):
            expect.append(
                    numpy.random.poisson(
                        nind * numpy.array(self.expectperbin(Ls, pop, bins))))
        return expect

    def loglik(self, bins, Ls, data, nsamp, cutoff=0):
        """ Calculate the maximum-likelihood in a Poisson Random Field. Last
            bin of data is the number of whole-chromosome. """
        self.maxLen = max(Ls)
        # define bins that contain all possible values
        # bins=numpy.arange(0,self.maxLen+1./2./float(npts),self.maxLen/float(npts))
        ll = 0
        for pop in range(self.npops):
            models = self.expectperbin(Ls, pop, bins)
            for binnum in range(cutoff, len(bins)-1):
                dat = data[pop][binnum]
                ll += -nsamp*models[binnum] + \
                        dat*numpy.log(nsamp*models[binnum]) - \
                        gammaln(dat + 1.)
        return ll

    def add_random(numtoadd, length, pop, bins, data):
        """ Add a number of tracts of specified length, taking tracts in data and
            breaking them down. """
        # TODO What is data doing here ?!? This function seems unused. Is it
        # incomplete?
        for lpop in range(self.npops):
            if lpop == pop:
                continue
            bins*2

    def loglik_biascorrect(self, bins, Ls, data, nsamp, cutoff=0,
            biascorrect=True):
        """ Calculates the maximum-likelihood in a Poisson Random Field. Last
            bin of data is the number of whole-chromosome. Compares the model
            to the first bins, and simulates the addition (or removal) of the
            corresponding tracts.
            """
        self.maxLen = max(Ls)

        mods = []
        for pop in range(self.npops):
            mods.append(nsamp*numpy.array(self.expectperbin(Ls, pop, bins)))

        if biascorrect:
            if self.npops != 2:
                print "bias correction not implemented for more than 2 "\
                        "populations"
                sys.exit()
            cbypop = []
            for pop in range(self.npops):
                mod = mods[pop]
                corr = []
                for binnum in range(cutoff):
                    diff = mod[binnum]-data[pop][binnum]
                    lg = ((bins[binnum]+bins[binnum+1]))/2;

                    corr.append((lg, diff))
                print corr
                cbypop.append(corr)
            for pop in range(self.npops):
                # total length in tracts
                tot = numpy.sum([bins[i]*data[pop][i]
                    for i in range(cutoff, len(bins))])
                # probability that a given tract is hit by a given "extra short
                # tracts"
                probs = [bins[i]/tot for i in range(cutoff, len(bins))]
                print "tot", tot
                print "probs", probs
                for shortbin in range(cutoff):
                    transfermat = numpy.zeros(
                            (len(bins)-cutoff, len(bins)-cutoff))
                    corr = cbypop[1-pop][shortbin]
                    if corr[1] > 0:
                        print "correction for lack of short tracts not "\
                                "implemented!"
                        sys.exit()
                    for lbin in range(len(bins)-cutoff):
                        print "corr[1]", corr[1]
                        transfermat[lbin, lbin] = 1+corr[1]*probs[lbin-cutoff]
                print transfermat

                # count the number of missing bits in each population.
                print "population ", pop, " ", cbypop[pop]

        # define bins that contain all possible values
        # bins=numpy.arange(0,self.maxLen+1./2./float(npts),self.maxLen/float(npts))
        ll = 0
        for pop in range(self.npops):
            models = mods[pop]
            for binnum in range(cutoff, len(bins)-1):
                dat = data[pop][binnum]
                ll += -nsamp*models[binnum] + \
                        dat*numpy.log(nsamp*models[binnum]) - \
                        gammaln(dat + 1.)
        return ll

    def plot_model_data(self, Ls, bins, data, pop, colordict):
        # plot the migration model with the data
        pop.plot_global_tract_lengths(colordict)
        for pop in range(len(data)):
            pylab.plot(
                    100*numpy.array(bins),
                    nsamp*numpy.array(self.expectperbin(Ls, 0, bins)))

def plotmig(mig,
        colordict={'CEU': 'red', 'NAH': 'orange', 'NAT': 'orange',
            'UNKNOWN': 'gray', 'YRI': 'blue'},
        order=['CEU', 'NAT', 'YRI']):
    pylab.figure()
    axes = pylab.axes()
    shape = mig.shape
    for i in range(shape[0]):
        for j in range(shape[1]):
            c = pylab.Circle(
                    (j, i),
                    radius=numpy.sqrt(mig[i, j]) / 1.7,
                    color=colordict[order[j]])
            axes.add_patch(c)
    pylab.axis('scaled')
    pylab.ylabel("generations from present")

def optimize(p0, bins, Ls, data, nsamp, model_func, outofbounds_fun=None,
        cutoff=0, verbose=0, flush_delay=0.5, epsilon=1e-3, gtol=1e-5,
        maxiter=None, full_output=True, func_args=[], fixed_params=None,
        ll_scale=1):
=======
	def __init__(self,Ls=None,lschroms=None,fname=None,selectchrom=None):
		if(fname is None):
			if Ls is None or  lschroms is None:
				raise("error: Ls or lschroms should be defined if file not defined")
			self.Ls=Ls
			self.chroms=lschroms
		else:
			dic={}
			f=open(fname,'r')
			lines=f.readlines()
			for line in lines:
				lsp=line.split()
				if(lsp[0]=="chrom" or (lsp[0]=="Chr" and lsp[1]=="Start(bp)") ):
					continue
				try:
					dic[lsp[0]].append(tract(.01*float(lsp[4]),.01*float(lsp[5]),lsp[3]))
				except KeyError:	
					try:
						dic[lsp[0]]=[tract(.01*float(lsp[4]),.01*float(lsp[5]),lsp[3])]
					except IndexError:
						print "error defining haploid"
						print "line to parse:", line
						print "IOerror in: dic[lsp[0]]=[tract(.01*float(lsp[4]),.01*float(lsp[5]),lsp[3])]"
						print "Local ancestry file may not have enough columns"
						raise IndexError
					
			self.chroms=[]
			self.labs=[]
			self.Ls=[]
			for num,vals in dic.iteritems():

				if(selectchrom is None or num.split('r')[-1] in selectchrom):  
					self.chroms.append(chrom(tracts=vals))
					self.Ls.append(self.chroms[-1].get_len())
					self.labs.append(num.split('r')[-1])
			self.chroms=list(numpy.array(self.chroms)[numpy.argsort(self.labs)])
			self.Ls=list(numpy.array(self.Ls)[numpy.argsort(self.labs)])
			self.labs=list(numpy.array(self.labs)[numpy.argsort(self.labs)])
	
		
class population:
	def __init__(self,list_indivs=None,names=None,fname=None,labs=("_A","_B"),selectchrom=None):
		"""if reading from a file, fname should be a tuple with the start middle and end of the file names., where an individual file is specified by start--Indiv--Middle--_A--End. Otherwise, provide list of individuals. Distinguishing labels for maternal and paternal chromosomes are given in lab"""
		if list_indivs is not None:
			self.indivs=list_indivs
			self.nind=len(list_indivs)
			#should probably check that all individuals have same length!
			self.Ls=self.indivs[0].Ls
			for ind in self.indivs:
				if ind.Ls!=self.Ls:
					print "warning: individuals have genomes of different lengths!"
					sys.exit()
			
			
			
			self.maxLen=max(self.Ls)
		elif(fname is not None):
			self.indivs=[]
			for name in names:
				try:
					self.indivs.append(indiv(fname=(fname[0]+name+fname[1],fname[2]),labs=labs,selectchrom=selectchrom))
				except IndexError:
					print "error reading individuals", name
					print "fname=",(fname[0]+name+fname[1],fname[2]), ",labs=",labs, ", selectchrom=",selectchrom
					self.indivs.append(indiv(fname=(fname[0]+name+fname[1],fname[2]),labs=labs,selectchrom=selectchrom))
					raise IndexError
			self.nind=len(self.indivs)
			#should probably check that all individuals have same length!
			self.Ls=self.indivs[0].Ls
			self.maxLen=max(self.Ls)
		else:	
			raise()
	def newgen(self):
		return population([self.new_indiv() for i in range(self.nind)])
			
	def new_indiv(self):
		rd=numpy.random.random_integers(0,self.nind-1,2)
		while(rd[0]==rd[1]):
			rd=numpy.random.random_integers(0,self.nind-1,2)
		gamete1=self.indivs[rd[0]].create_gamete()
		gamete2=self.indivs[rd[1]].create_gamete()
		new=indiv(gamete1.Ls)
		new.from_haploids(gamete1,gamete2)
		return new
	
	def plot_next(self):
		self.indivs[self.currentplot].canvas.pack_forget()
		if(self.currentplot<self.nind-1):
			self.currentplot+=1	
		return self.plot_indiv()
	
	def plot_previous(self):
		self.indivs[self.currentplot].canvas.pack_forget()
		if(self.currentplot>0):
			self.currentplot-=1	
		return self.plot_indiv()
	
	
	def save(self):
		
		file = tkFileDialog.asksaveasfilename(parent=self.win,title='Choose a file')
		self.indivs[self.currentplot].canvas.postscript(file=file)
	def plot_indiv(self):
		self.win.title("individual %d " % (self.currentplot+1,))
		self.canv=self.indivs[self.currentplot].plot(self.colordict, win=self.win)
		
	def plot(self,colordict):
		self.colordict=colordict
		self.currentplot=0
		self.win=Tk.Tk()#self.indivs[self.currentplot].plot(self.colordict)
		printbutton=Tk.Button(self.win,text="save to ps",command=self.save)
		printbutton.pack()
		
		p=Tk.Button(self.win,text="Plot previous",command=self.plot_previous)
		p.pack()
		
		b=Tk.Button(self.win,text="Plot next",command=self.plot_next)
		b.pack()
		self.plot_indiv()
		Tk.mainloop()
		
	def list_chromosome(self,chronum):
		return [indiv.chroms[chronum] for indiv in self.indivs]	
	
	def plot_chromosome(self,i,colordict,win=None):
		"""plot a single chromosome across individuals"""
		self.colordict=colordict
		ls=self.list_chromosome(i)
		if (win is None):
			win=Tk.Tk()
			win.title("chromosome %d" % (i,))
		self.chro_canvas = Tk.Canvas(win,width=250, height=self.nind*30, bg='white')
		
		[ls[j].plot(self.chro_canvas,colordict,height=j*.25) for j in range(len(ls))]
		self.chro_canvas.pack(expand=Tk.YES, fill=Tk.BOTH)
		Tk.mainloop()
	def ancestry_at_pos(self,chrom=0,pos=0,cutoff=.0):
		"""find ancestry proportion at specific position. The cutoff is used to look only at tracts that extend beyond a given position"""
		ancestry={}
		#keep track of ancestry of long segments
		longancestry={}

		totlength={}
		for chropair in self.list_chromosome(chrom):
			for chrom in chropair.copies:
				tract=chrom.tracts[chrom.goto(pos)]
				try:
					if(tract.len()>cutoff):
						ancestry[tract.label]+=1
						totlength[tract.label]+=tract.len()
					#if (tract.end-pos)>.1 and (chrom.end-pos)>.2:
					#	longancestry[tract.label]+=1
					#if (pos-tract.start)>.2:
					#	totlength[tract.label]+=1
					#if (pos-tract.start)>.1 and (pos-chrom.start)>.2:
					#	longancestry[tract.label]+=1
					
				except KeyError:
					ancestry[tract.label]=0
					longancestry[tract.label]=0
					totlength[tract.label]=0
					if tract.len():
						ancestry[tract.label]+=1
						totlength[tract.label]+=tract.len()
					#if (tract.end-pos)>.2:
					#	totlength[tract.label]+=1
					#if (tract.end-pos)>.1 and (chrom.end-pos)>.2:
					#	longancestry[tract.label]+=1
					#if (pos-tract.start)>.2:
					#	totlength[tract.label]+=1
					#if (pos-tract.start)>.1 and (pos-chrom.start)>.2:
					#	longancestry[tract.label]+=1
					
					
		for key in totlength.keys():
			#prevent dividsion by zero
			if totlength[key]==0:
				totlength[key]=0
			else:
				totlength[key]=totlength[key]/float(ancestry[key])		
		return (ancestry,totlength)
	def ancestry_per_pos(self,chrom=0,npts=100,cutoff=.0):
		"""prepare the ancestry per position across chromosome"""
		len=self.indivs[0].chroms[chrom].len
		plotpts=numpy.arange(0,len,len/float(npts))
		return (plotpts,[self.ancestry_at_pos(chrom=chrom,pos=pt,cutoff=cutoff) for pt in plotpts])
			
	def plot_ancestries(self,chrom=0,npts=100,colordict={"CEU":'blue',"YRI":'red'},cutoff=.0):
		dat=self.ancestry_per_pos(chrom=chrom,npts=npts,cutoff=cutoff)
		for pop,color in colordict.iteritems():
			for pos in dat[1]:
				try:
					pos[0][pop]
				except KeyError:
					pos[0][pop]=0
					pos[1][pop]=0
		for pos in dat[1]:
			tot=0
			for key in colordict.keys():
				tot+=pos[0][key]
			for key in colordict.keys():
				if(pos[0][key]!=0):
					print pos[0][key], float(tot)
					pos[0][key]/=float(tot)
		for pop,color in colordict.iteritems():
			print tot
			pylab.figure(1)
			pylab.plot(dat[0],[pos[0][pop] for pos in dat[1]],'.',color=color)
			pylab.title("Chromosome %d" % (chrom+1,))
			pylab.axis([0,dat[0][-1],0,1])
			pylab.figure(2)
			pylab.plot(dat[0],[100*pos[1][pop] for pos in dat[1]],'.',color=color)
			pylab.title("Chromosome %d" % (chrom+1,))
			pylab.axis([0,dat[0][-1],0,150])
	
	def plot_all_ancestries(self,npts=100,colordict={"CEU":'blue',"YRI":'red'},startfig=0,cutoff=0):
		for chrom in range(22):
			dat=self.ancestry_per_pos(chrom=chrom,npts=npts,cutoff=cutoff)
			
			for pop,color in colordict.iteritems():
				for pos in dat[1]:
					try:
						pos[0][pop]
					except KeyError:
						pos[0][pop]=0
						pos[1][pop]=0
			for pos in dat[1]:
				tot=0
				for key in colordict.keys():
					tot+=pos[0][key]
				for key in colordict.keys():
					if(pos[0][key]!=0):
						pos[0][key]/=float(tot)
			for pop,color in colordict.iteritems():
				pylab.figure(0+startfig)
				pylab.subplot(6,4,chrom+1)
				pylab.plot(dat[0],[pos[0][pop] for pos in dat[1]],'.',color=color)
				#pylab.title("Chromosome %d" % (chrom+1,))
				pylab.axis([0,dat[0][-1],0,1])
				pylab.figure(1+startfig)
				pylab.subplot(6,4,chrom+1)
				pylab.plot(dat[0],[100*pos[1][pop] for pos in dat[1]],'.',color=color)
				#pylab.title("Chromosome %d" % (chrom+1,))
				pylab.axis([0,dat[0][-1],0,150])
	
		
	def applychrom(self,func):
		"""apply func to chromosomes"""
		ls=[]
		for ind in self.indivs:
			ls.append(ind.applychrom(func))
		return ls
	def flatpop(self,ls):
		"""returns a flattened version of a population-wide list at the tract level"""
		flatls=[]
		for indiv in ls:
			for chrom in indiv:
				for copy in chrom:
					flatls.extend(copy)
		return flatls
	def __collectpop__(self,flatdat):
		"""returns a dictionary sorted by the first item in a list. Used in plot_tractlength"""
		dic={}
		for datum in flatdat:
			try:
				dic[datum[0]].append(datum[1:])
			except KeyError:
				dic[datum[0]]=[datum[1:]]
		for key in dic.keys():
			dic[key]=numpy.array(dic[key])
		return dic
	
	
	def mergeancestries(self,ancestries,newlabel):
		"""Treats ancestries in label list "ancestries" as a single population with label "newlabel". Adjacent tracts of the new ancestry are merged. """
		f=lambda i:chrom.mergeancestries(i,ancestries,newlabel)
		self.applychrom(f)

	def plot_global_tractlengths(self,colordict,npts=40,legend=True):
		dat=self.applychrom(chrom.tractlengths)
		flatdat=self.flatpop(dat)
		bypop=self.__collectpop__(flatdat)	
		self.maxLen=max(self.Ls)
		for key, item in bypop.iteritems():
			hdat=pylab.histogram(item[:,0],npts)
			#note: convert to cM before plotting
			pylab.semilogy(100*(hdat[1][1:]+hdat[1][:-1])/2.,hdat[0],'o',color=colordict[key],label=key)
		pylab.xlabel("length(cM)")
		pylab.ylabel("counts")
		if legend:
			pylab.legend()
			
	def get_global_tractlengths(self,npts=20,tol=0.01):
		#tol is the tolerance for full chromosomes: sometimes there are small issues at the edges of the chromosomes. If a segment is within tol Morgans of the full chromosome, it counts as a full chromosome 
		#note that we return an extra bin with the complete chromosome bin, so that we have one more data point than we have bins.
		dat=self.applychrom(chrom.tractlengths)
		flatdat=self.flatpop(dat)
		bypop=self.__collectpop__(flatdat)	
		
		bins=numpy.arange(0,self.maxLen*(1+.5/npts),float(self.maxLen)/npts)
		dat={}
		for key, poplen in bypop.iteritems():
			#extract full length tracts
			nonfulls=numpy.array([item for item in poplen if (item[0]<item[1]-tol)])
				
			hdat=pylab.histogram(nonfulls[:,0],bins=bins)
			dat[key]=list(hdat[0])
			#append the number of fulls
			dat[key].append(len(poplen)-len(nonfulls))
			#note: convert to cM before plotting
		return (bins,dat)
	
	
	def get_global_tractlength_table(self,lenbound):
		#calculates the fraction of the genome covered by ancestry tracts of different lengths, spcified by lenbound (which must be sorted)
		dat=self.applychrom(chrom.tractlengths)
		flatdat=self.flatpop(dat)
		bypop=self.__collectpop__(flatdat)	
		
		bins=lenbound# numpy.arange(0,self.maxLen*(1+.5/npts),float(self.maxLen)/npts)
		import bisect
		dat={}#numpy.zeros((len(bypop),len(bins)+1)
		for key, poplen in bypop.iteritems():
			#extract full length tracts
			dat[key]=numpy.zeros(len(bins)+1)
			nonfulls=numpy.array([item for item in poplen if (item[0]!=item[1])])
			for item in nonfulls:
				pos=bisect.bisect_left(bins,item[0])
				dat[key][pos]+=item[0]/self.nind/numpy.sum(self.Ls)/2.
				
		return (bins,dat)
	
	def get_means(self,ancestries):
		#Get the mean ancestry proportion (only among ancestries in ancestries) for all individuals 
		return [ind.ancestryProps(ancestries) for ind in self.indivs]
	def get_meanvar(self,ancestries):
		byind=self.get_means(ancestries)
		return numpy.mean(byind,axis=0),numpy.var(byind,axis=0)
	
	def getMeansByChrom(self,ancestries):
		return [ind.ancestryPropsByChrom(ancestries) for ind in self.indivs]
	"""def get_assortment_variance(self,ancestries):
		""ancestries is a set of ancestry label. Calculates the assortment variance in ancestry proportions (corresponds to the mean uncertainty about the proportion of genealogical ancestors, given observed ancestry patterns)""
		
		ws=numpy.array(self.Ls)/numpy.sum(self.Ls) #the weights, corresponding (approximately) to the inverse variances
		arr=numpy.array(self.getMeansByChrom(ancestries))
		#weighted mean by individual
		#departure from the mean
		nchr=arr.shape[2]
		vars=[]
		for i in range(len(ancestries)):
			pl=numpy.dot(arr[:,i,:], ws )
			
			aroundmean=arr[:,i,:]-numpy.dot(pl.reshape(self.nind,1),numpy.ones((1,nchr)))
			vars.append((numpy.mean(aroundmean**2/(1./ws-1),axis=1)).mean()) #the unbiased estimator for the case where the variance is inversely proportional to the weight. First calculate by individual, then the mean over all individuals.
			
		return vars
	"""
	def get_variance(self,ancestries):
		"""ancestries is a set of ancestry label. Calculates the total variance in ancestry proportions, and the genealogy variance, and the assortment variance. (corresponds to the mean uncertainty about the proportion of genealogical ancestors, given observed ancestry patterns)"""
		
		ws=numpy.array(self.Ls)/numpy.sum(self.Ls) #the weights, corresponding (approximately) to the inverse variances
		arr=numpy.array(self.getMeansByChrom(ancestries))
		#weighted mean by individual
		#departure from the mean
		nchr=arr.shape[2]
		assort_vars=[]
		tot_vars=[]
		gen_vars=[]
		for i in range(len(ancestries)):
			pl=numpy.dot(arr[:,i,:], ws )
			tot_vars.append(numpy.var(pl))
			aroundmean=arr[:,i,:]-numpy.dot(pl.reshape(self.nind,1),numpy.ones((1,nchr)))
			assort_vars.append((numpy.mean(aroundmean**2/(1./ws-1),axis=1)).mean()) #the unbiased estimator for the case where the variance is inversely proportional to the weight. First calculate by individual, then the mean over all individuals.
			gen_vars.append(tot_vars[-1]-assort_vars[-1])
		return tot_vars,gen_vars,assort_vars

class demographic_model():
	def __init__(self,mig):
		"""migratory model takes as an input a vector containing the migration proportions over the last generations. Each row is a time, each column is a population. row zero corresponds to the current generation. The migration rate at the last generation (time $T$) is the "founding generation" and should sum up to 1. Assume that non-admixed individuals have been removed"""	
		self.mig=mig
		(self.ngen,self.npop)=mig.shape
		
		#the total migration per generation
		self.totmig=mig.sum(axis=1)
		if abs(self.totmig[-1]-1)>1e-8:
			print("founding migration should sum up to 1. Now:", mig[-1,:],"sum up to ",self.totmig[-1])
			raise ValueError("mig")
		if self.totmig[0]>1e-10:
			print("migrants at last generation should be removed from sample!")
			print("currently", self.totmig[0])
			raise ValueError("mig")
		self.totmig[0]=0
		if self.totmig[1]>1e-10:
			print("migrants at penultimate generation should be removed from sample!")
			print("currently", self.totmig[1])
			raise ValueError("mig")
			
		if ((self.totmig>1).any() or (mig<0).any()):
			print("migration rates should be between 0 and 1")
			print("currently", mig)
			raise ValueError("mig")
		if (mig[:-1]==1).any():
			print("warning: population was completely replaced after founding event")
		#identify states where migration occurred as these are the relevant states in our Markov model. Each state is a tuple of the form: (generation, population)
			
		
		self.states=map(tuple,(numpy.array(mig.nonzero()).transpose()))
		self.nstates=len(self.states)
		self.npops=mig.shape[1]
	
		#get the equilibrium distribution in each state
		
		#print self.nstates, " states" 

		self.equil=numpy.zeros(self.nstates)
		self.stateINpop=[[] for pop in range(self.npops)]
		self.stateOUTpop=[[] for pop in range(self.npops)]

		for i,state in enumerate(self.states):	
			self.stateINpop[state[1]].append(i)
			for other in range(1,self.npops+1):
				self.stateOUTpop[(state[1]+other)%self.npops].append(i)
			self.equil[i]=mig[state]*(1-self.totmig)[1:state[0]].prod()
		
		#print "equilibrium states sum up to ", self.equil.sum(), "normalizing"
		self.equil/=self.equil.sum()
		
		#calculate the ancestry proportions as a function of time
		
		self.proportions=numpy.zeros(mig.shape)
		
		
		#could be optimized using array operations and precomputing survivals


		for pop in range(self.npop):
			for time in range(self.ngen):
				for g in range(time,self.ngen):
					self.proportions[time,pop]+= mig[g,pop]*(1-self.totmig)[time:g].prod()
		
		
		#calculate the transition matrix
		
		self.dicTpopTau={}
		
		#we could precompute prod
		for (t,pop) in self.states:
			for tau in range(t):
				prod=(1-self.totmig)[tau+1:t].prod()
				self.dicTpopTau[(t,pop,tau)]=mig[t,pop]*prod
		
		"""for t in range(self.T):
			for tau in range(t)
				prod=(1-self.totmig)[tau:t].prod()
				for pop in range(self.npop):
					self.dicTpopTau[(t,pop,tau)]=mig[t,pop]*prod
		
		self.mat=numpy.zeros(((self.T-1)*self.npop,(self.T-1)*self.npop))
		#we do not consider last-generation migrants! We could trim one row and column from the transition matrix.
		for popp in range(self.npop):
			for t in range(1,self.T):
				for tp in range(1,self.T):
					tot=0
					for tau in range(min(t,tp)):
						tot+=self.dicTpopTau[(tp,popp,tau)]
					for pop in range(self.npop):	
						self.mat[self.tpToPos(t-1,pop),self.tpToPos(tp-1,popp)]=tot			
		"""
		self.mat=numpy.zeros((len(self.states),len(self.states)))
		for nump,(tp,popp) in enumerate(self.states):
			for num, (t,pop) in enumerate(self.states):
				tot=0
				for tau in range(1,min(t,tp)):
					tot+=self.dicTpopTau[(tp,popp,tau)]
				for pop in range(self.npop):	
						self.mat[num,nump]=tot
		#note that the matrix could be uniformized in a population-specific way, for optimization purposes
		self.__uniformizemat__()
		self.ndists=[]
		for i in range(self.npops):
			self.ndists.append(self.popNdist(i))			
		self.switchdensity()
	
		
	def gen_variance(self,popnum):
		"""calculate the expected genealogy variance in the model. Need to double-check +-1s"""
		"""calculate the e(d)"""
		"""generations go from 0 to self.ngen-1"""
		legterm=[self.proportions[self.ngen-d,popnum]**2*numpy.prod(1-self.totmig[:(self.ngen-d)]) for d in range(1,self.ngen)] 
		trunkterm=[ numpy.sum([self.mig[u,popnum]*numpy.prod(1-self.totmig[:u]) for u in range(self.ngen-d) ])   for d in range(1,self.ngen)]
		"""now calculate the actual variance"""
		return numpy.sum([2**(d-self.ngen)*(legterm[d-1]+trunkterm[d-1]) for d in range(1,self.ngen)])+self.proportions[0,popnum]*(1/2.**(self.ngen-1)-self.proportions[0,popnum])
	
	def __uniformizemat__(self):
		"""uniformize the transition matrix so that each state has the same total transition rate"""
		self.unifmat=self.mat.copy()
		lmat=len(self.mat)
		#identify the highest non-self transition rate
		maxes=(self.mat-numpy.diag(self.mat.diagonal())).sum(axis=1)
		
		self.maxrate=maxes.max()
		for i in range(lmat):
			self.unifmat[i,i]=self.maxrate-maxes[i]
		self.unifmat/=self.maxrate
			
	def popNdist(self,pop):
		"""calculate the distribution of number of steps before exiting population"""
		if len(self.stateINpop[pop])==0:
			return[]
		#get the equilibrium distribution in tracts OUTSIDE pop.
		tempequil=self.equil.copy()
		tempequil[self.stateINpop[pop]]=0
		#Apply one evolution step
		new=numpy.dot(tempequil,self.unifmat)
		#select states in relevant population
		
		newrest=new[self.stateINpop[pop]]
		newrest/=newrest.sum()
		#print newrest
		#reduce the matrix to apply only to states of current population
		shortmat=self.unifmat[numpy.meshgrid(self.stateINpop[pop],self.stateINpop[pop])].transpose()
		#calculate the amount that fall out of the state
		escapes=1-shortmat.sum(axis=1)
		#decide on the number of itertaions
		nit=int(6*self.maxrate)
		nDistribution=[]
		for i in range(nit):
			nDistribution.append(numpy.dot(escapes,newrest))
			newrest=numpy.dot(newrest,shortmat)
			#print newrest
		
		#print newrest.sum(), "remaining tracts at cutoff." 
		nDistribution.append(newrest.sum())
		return nDistribution
		
	def Erlang(self,i, x, T):
		if i>10:
			lg=i*numpy.log(T)+(i-1)*numpy.log(x)-T*x-gammaln(i)	
			return numpy.exp(lg)
		return T**i*x**(i - 1)*numpy.exp(- T*x)/factorial(i - 1)
	
	
	
	def inners(self,L, x,pop):
		"""calculate the length distribution of tract lengths not hitting a chromosome edge."""
		if(x>L):
			return 0
		else:
			return numpy.sum([self.ndists[pop][i]*(L-x)*self.Erlang(i+1,x,self.maxrate) for i in range(len(self.ndists[pop]))])
		
	def outers(self,L, x,pop):
		"""calculate the length distribution of tract lengths hitting a single chromosome edge."""
		if(x>L):
			return 0
		else:
			return 2*numpy.sum([self.ndists[pop][i]*(1-gammainc(i+1,self.maxrate*x)) for i in range(len(self.ndists[pop]))])+2*(1-numpy.sum(self.ndists[pop]))
		
		
		#2*Sum[distr[[i]]* Gamma[i, T x]/((i - 1)!), {i, 1, Length[distr]}] + 
 		#2 (1 - Sum[distr[[i]], {i, 1, Length[distr]}])
		
	def full(self,L,pop):
		"""the expected fraction of full-chromosome tracts, p. 63 May 24, 2011"""
		return numpy.sum(
		[self.ndists[pop][i]*(((i+1)/float(self.maxrate)-L) +L*gammainc(i+1,self.maxrate*L)-float(i+1)/self.maxrate*gammainc(i+2,self.maxrate*L)) for i in range(len(self.ndists[pop])) ])+(1 - numpy.sum(self.ndists[pop]))*(len(self.ndists[pop])/self.maxrate - L)
		
		
		
	def Z(self,L,pop):
		"""the normalizing factor, to ensure that the tract density is 1."""
		return L+numpy.sum([self.ndists[pop][i]*(i+1)/self.maxrate for i in range(len(self.ndists[pop]))])+(1 - numpy.sum([self.ndists[pop]]))*len(self.ndists[pop])/self.maxrate
		
	def switchdensity(self):
		"""Calculate the density of ancestry switchpoints per morgan in our model"""
		self.switchdensities=numpy.zeros((self.npops,self.npops))
		#could optimize by precomputing survivals earlier
		self.survivals=[(1-self.totmig[:i]).prod() for i in range(self.ngen)]
		for pop1 in range(self.npops):
			for pop2 in range(pop1):	
				self.switchdensities[pop1,pop2]=numpy.sum([2*self.proportions[i+1,pop1]*self.proportions[i+1,pop2]*self.survivals[i+1] for i in range(1,self.ngen-1)])
				self.switchdensities[pop2,pop1]=self.switchdensities[pop1,pop2]
		self.totSwitchDens=self.switchdensities.sum(axis=1)
	
	def expectperbin(self,Ls,pop,bins):
		"""The expected number of tracts per bin for a diploid individual with distribution of chromosome lengths given by Ls. The bin should be a list with n+1 breakpoints for n bins. We will always add an extra value for the full chromosomes as an extra bin at the end. The last bin should not go beyond the end of the longest chromosome. For now, perform poor man's integral by using the bin midpoint value times width"""
		self.totalPerInd=[L*self.totSwitchDens[pop]+2.*self.proportions[0,pop] for L in Ls]
		self.totalfull=numpy.sum([(L*self.totSwitchDens[pop]+2.*self.proportions[0,pop])*self.full(L,pop)/self.Z(L,pop) for L in Ls])
		lsval=[]
		for binNum in range(len(bins)-1):
			mid=(bins[binNum]+bins[binNum+1])/2.
			val=numpy.sum([(L*self.totSwitchDens[pop]+2.*self.proportions[0,pop])*(self.inners(L, mid,pop)+self.outers(L,mid,pop))/self.Z(L,pop) for L in Ls])*(bins[binNum+1]-bins[binNum])
			lsval.append(max(val,1e-17))
		
		lsval.append(max(self.totalfull,1e-17))
		return lsval
		
	def random_realization(self,Ls,bins,nind):	
		expect=[]
		for pop in range(self.npops):
			expect.append(numpy.random.poisson(nind*numpy.array(self.expectperbin(Ls,pop,bins))))
		return expect
		
		
		
		
	def loglik(self,bins,Ls,data,nsamp,cutoff=0):
		"""calculates the maximum-likelihood in a Poisson Random Field. Last bin of data is the number of whole-chromosome"""
		self.maxLen=max(Ls)
		#define bins that contain all possible values
		#bins=numpy.arange(0,self.maxLen+1./2./float(npts),self.maxLen/float(npts))
		ll=0
		for pop in range(self.npops):
			models=self.expectperbin(Ls,pop,bins)
			for binnum in range(cutoff,len(bins)-1):
				dat=data[pop][binnum]
				ll+= -nsamp*models[binnum] + dat*numpy.log(nsamp*models[binnum]) - gammaln(dat + 1.)
		return ll
		
	def add_random(self, numtoadd,length, pop,bins,data):
		#add a number of tracts of specified length, taking tracts in data and breaking them down. 
		for lpop in range(self.npops):
			if lpop==pop:
				continue
			bins*2

	def loglik_biascorrect(self,bins,Ls,data,nsamp,cutoff=0,biascorrect=True):
		"""calculates the maximum-likelihood in a Poisson Random Field. Last bin of data is the number of whole-chromosome. Compares the model to the first bins, and simulates the addition (or removal) of the corresponding tracts."""
		self.maxLen=max(Ls)
		
		mods=[]
		for pop in range(self.npops):
			mods.append(nsamp*numpy.array(self.expectperbin(Ls,pop,bins)))
		
		
		
		
		
		
		if biascorrect:
			if self.npops!=2:
				print "bias correction not implemented for more than 2 populations"
				sys.exit()
			cbypop=[]
			for pop in range(self.npops):
				mod=mods[pop]
				corr=[]
				for binnum in range(cutoff):	
					diff=mod[binnum]-data[pop][binnum] 
					lg=((bins[binnum]+bins[binnum+1]))/2;
					
					corr.append((lg,diff))
				print corr
				cbypop.append(corr)
			for pop in range(self.npops):
				#total length in tracts
				tot=numpy.sum([bins[i]*data[pop][i] for i in range(cutoff,len(bins))])
				#probability that a given tract is hit by a given "extra short tracts" 
				probs=[bins[i]/tot for i in range(cutoff,len(bins))]
				print "tot", tot
				print "probs", probs
				for shortbin in range(cutoff):
					transfermat=numpy.zeros((len(bins)-cutoff,len(bins)-cutoff))
					corr=cbypop[1-pop][shortbin]
					if corr[1]>0:
						print "correction for lack of short tracts not implemented!"
						sys.exit()	
					for lbin in range(len(bins)-cutoff):
						print "corr[1]", corr[1]
						transfermat[lbin,lbin]=1+corr[1]*probs[lbin-cutoff]
				print transfermat
				
			#count the number of missing bits in each population. 		
					
					
				
				print "population ",pop," ",cbypop[pop]
				
			
		#define bins that contain all possible values
		#bins=numpy.arange(0,self.maxLen+1./2./float(npts),self.maxLen/float(npts))
		ll=0
		for pop in range(self.npops):
			models=mods[pop]
			for binnum in range(cutoff,len(bins)-1):
				dat=data[pop][binnum]
				ll+= -nsamp*models[binnum] + dat*numpy.log(nsamp*models[binnum]) - gammaln(dat + 1.)
		return ll
	
	def plot_model_data(self, Ls, bins, data, nsamp, pop, colordict):
		#plot the migration model with the data	
		pop.plot_global_tractlengths(colordict)
		for pop in range(len(data)):
			pylab.plot(100*numpy.array(bins), nsamp*numpy.array(self.expectperbin(Ls,0,bins)))
			
		
def plotmig(mig,colordict={'CEU': 'red',
 'NAH': 'orange',
 'NAT': 'orange',
 'UNKNOWN': 'gray',
 'YRI': 'blue'},order=['CEU','NAT','YRI']
):
	pylab.figure()
	axes=pylab.axes()
	shape=mig.shape
	for i in range(shape[0]):
		for j in range(shape[1]):
			c=pylab.Circle((j,i),radius=numpy.sqrt(mig[i,j])/1.7,color=colordict[order[j]])
			axes.add_patch(c)
	pylab.axis('scaled')
	pylab.ylabel("generations from present")	

def optimize(p0, bins,Ls,data,nsamp, model_func, outofbounds_fun=None,cutoff=0,
                 verbose=0, flush_delay=0.5, epsilon=1e-3, 
                 gtol=1e-5, maxiter=None, full_output=True,
                 func_args=[], fixed_params=None, ll_scale=1):
>>>>>>> 2fd7effe
    """
    Optimize params to fit model to data using the BFGS method.

    This optimization method works well when we start reasonably close to the
    optimum. It is best at burrowing down a single minimum.

    It should also perform better when parameters range over scales.

    p0:
        Initial parameters.
    data:
        Spectrum with data.
    model_function:
        Function to evaluate model spectrum. Should take arguments (params,
        pts)
    out_of_bounds_fun:
        A funtion evaluating to True if the current parameters are in a
        forbidden region.
    cutoff:
        the number of bins to drop at the beginning of the array. This could be
        achieved with masks.
    verbose:
        If greater than zero, print optimization status every <verbose> steps.
    flush_delay:
        Standard output will be flushed once every <flush_delay> minutes. This
        is useful to avoid overloading I/O on clusters.
    epsilon:
        Step-size to use for finite-difference derivatives.
    gtol:
        Convergence criterion for optimization. For more info, see
        help(scipy.optimize.fmin_bfgs)
    maxiter:
        Maximum iterations to run for.
    full_output:
        If True, return full outputs as in described in help.
        (scipy.optimize.fmin_bfgs)
    func_args:
        Additional arguments to model_func. It is assumed that model_func's
        first argument is an array of parameters to optimize, that its second
        argument is an array of sample sizes for the sfs, and that its last
        argument is the list of grid points to use in evaluation.
    fixed_params:
        If not None, should be a list used to fix model parameters at
        particular values. For example, if the model parameters are
        (nu1,nu2,T,m), then fixed_params = [0.5,None,None,2] will hold nu1=0.5
        and m=2. The optimizer will only change T and m. Note that the bounds
        lists must include all parameters. Optimization will fail if the fixed
        values lie outside their bounds. A full-length p0 should be passed in;
        values corresponding to fixed parameters are ignored.
    ll_scale:
        The bfgs algorithm may fail if your initial log-likelihood is too
        large. (This appears to be a flaw in the scipy implementation.) To
        overcome this, pass ll_scale > 1, which will simply reduce the
        magnitude of the log-likelihood. Once in a region of reasonable
        likelihood, you'll probably want to re-optimize with ll_scale=1.
    """
    args = ( bins, Ls, data, nsamp, model_func,
                 outofbounds_fun, cutoff,
                 verbose, flush_delay, func_args)

    # TODO this does not correspond with the description of `fixed_params` in
    # the docstring.
    if fixed_params is not None:
        print "error: fixed parameters not implemented in optimize"
        raise

    # TODO make full_output passed to scipy.optimize actually depend on
    # full_output passed to this function.

    # p0 = _project_params_down(p0, fixed_params)
    outputs = scipy.optimize.fmin_bfgs(_object_func,
                                       p0, epsilon=epsilon,
                                       args = args, gtol=gtol,
                                       full_output=True,
                                       disp=False,
                                       maxiter=maxiter)
    xopt, fopt, gopt, Bopt, func_calls, grad_calls, warnflag = outputs

    # xopt = _project_params_up(xopt, fixed_params)

    if not full_output:
        return xopt
    else:
        return xopt, fopt, gopt, Bopt, func_calls, grad_calls, warnflag

def optimize_cob(p0, bins, Ls, data, nsamp, model_func, outofbounds_fun=None,
        cutoff=0, verbose=0, flush_delay=0.5, epsilon=1e-3, gtol=1e-5,
        maxiter=None, full_output=True, func_args=[], fixed_params=None,
        ll_scale=1):
    """
    Optimize params to fit model to data using the cobyla method.

    This optimization method works well when we start reasonably close to the
    optimum. It is best at burrowing down a single minimum.

    It should also perform better when parameters range over scales.

    p0:
        Initial parameters.
    data:
        Spectrum with data.
    model_function:
        Function to evaluate model spectrum. Should take arguments (params,
        pts)
    out_of_bounds_fun:
        A funtion evaluating to True if the current parameters are in a
        forbidden region.
    cutoff:
        the number of bins to drop at the beginning of the array. This could be
        achieved with masks.
    verbose:
        If > 0, print optimization status every <verbose> steps.
    flush_delay:
        Standard output will be flushed once every <flush_delay> minutes. This
        is useful to avoid overloading I/O on clusters.
    epsilon:
        Step-size to use for finite-difference derivatives.
    gtol:
        Convergence criterion for optimization. For more info, see
        help(scipy.optimize.fmin_bfgs)
    maxiter:
        Maximum iterations to run for.
    full_output:
        If True, return full outputs as in described in
        help(scipy.optimize.fmin_bfgs)
    func_args:
        Additional arguments to model_func. It is assumed that model_func's
        first argument is an array of parameters to optimize, that its second
        argument is an array of sample sizes for the sfs, and that its last
        argument is the list of grid points to use in evaluation.
    fixed_params:
        If not None, should be a list used to fix model parameters at
        particular values. For example, if the model parameters are
        (nu1,nu2,T,m), then fixed_params = [0.5,None,None,2] will hold nu1=0.5
        and m=2. The optimizer will only change T and m. Note that the bounds
        lists must include all parameters. Optimization will fail if the fixed
        values lie outside their bounds. A full-length p0 should be passed in;
        values corresponding to fixed parameters are ignored.
    ll_scale:
        The bfgs algorithm may fail if your initial log-likelihood is too
        large. (This appears to be a flaw in the scipy implementation.) To
        overcome this, pass ll_scale > 1, which will simply reduce the
        magnitude of the log-likelihood. Once in a region of reasonable
        likelihood, you'll probably want to re-optimize with ll_scale=1.
    """
<<<<<<< HEAD
    # args = ( bins, Ls, data, nsamp, model_func,
    #              outofbounds_fun, cutoff,
    #              verbose, flush_delay, func_args)

    fun = lambda x: _object_func(x, bins, Ls, data, nsamp, model_func,
=======

    
    
    
    fun=lambda x: _object_func(x,bins,Ls,data,nsamp,model_func,
>>>>>>> 2fd7effe
                 outofbounds_fun=outofbounds_fun, cutoff=cutoff,
                 verbose=verbose, flush_delay=flush_delay,
                 func_args=func_args)
<<<<<<< HEAD


    outputs = scipy.optimize.fmin_cobyla(fun, p0, outofbounds_fun, rhobeg=.01,
            rhoend=.0001, maxfun=maxiter)

    xopt = _project_params_up(outputs[0], fixed_params)
=======
    
            
    outputs = scipy.optimize.fmin_cobyla(fun, 
                                       p0, outofbounds_fun,rhobeg=.01,rhoend=.0001, 
                                       maxfun=maxiter)
    
    #xopt = _project_params_up(outputs[0], fixed_params)
>>>>>>> 2fd7effe
    return outputs

    # xopt, fopt, gopt, Bopt, func_calls, grad_calls, warnflag = outputs
    # xopt = _project_params_up(numpy.exp(xopt), fixed_params)
    #
    # if not full_output:
    #    return xopt
    # else:
    #    return xopt, fopt, gopt, Bopt, func_calls, grad_calls, warnflag



def optimize_slsqp(p0, bins, Ls, data, nsamp, model_func, outofbounds_fun=None,
        cutoff=0, bounds=[], verbose=0, flush_delay=0.5, epsilon=1e-3,
        gtol=1e-5, maxiter=None, full_output=True, func_args=[],
        fixed_params=None, ll_scale=1):
    """
    Optimize params to fit model to data using the slsq method.

    This optimization method works well when we start reasonably close to the
    optimum. It is best at burrowing down a single minimum.

    It should also perform better when parameters range over scales.

    p0:
        Initial parameters.
    data:
        Spectrum with data.
    model_function:
        Function to evaluate model spectrum. Should take arguments (params,
        pts)
    out_of_bounds_fun:
        A funtion evaluating to True if the current parameters are in a
        forbidden region.
    cutoff:
        the number of bins to drop at the beginning of the array. This could be
        achieved with masks.
    verbose:
        If > 0, print optimization status every <verbose> steps.
    flush_delay:
        Standard output will be flushed once every <flush_delay> minutes. This
        is useful to avoid overloading I/O on clusters.
    epsilon:
        Step-size to use for finite-difference derivatives.
    gtol:
        Convergence criterion for optimization. For more info, see
        help(scipy.optimize.fmin_bfgs)
    maxiter:
        Maximum iterations to run for.
    full_output:
        If True, return full outputs as in described in
        help(scipy.optimize.fmin_bfgs)
    func_args:
        Additional arguments to model_func. It is assumed that model_func's
        first argument is an array of parameters to optimize, that its second
        argument is an array of sample sizes for the sfs, and that its last
        argument is the list of grid points to use in evaluation.
    fixed_params:
        If not None, should be a list used to fix model parameters at
        particular values. For example, if the model parameters are
        (nu1,nu2,T,m), then fixed_params = [0.5,None,None,2] will hold nu1=0.5
        and m=2. The optimizer will only change T and m. Note that the bounds
        lists must include all parameters. Optimization will fail if the fixed
        values lie outside their bounds. A full-length p0 should be passed in;
        values corresponding to fixed parameters are ignored.
    ll_scale:
        The bfgs algorithm may fail if your initial log-likelihood is too
        large. (This appears to be a flaw in the scipy implementation.) To
        overcome this, pass ll_scale > 1, which will simply reduce the
        magnitude of the log-likelihood. Once in a region of reasonable
        likelihood, you'll probably want to re-optimize with ll_scale=1.
    """
    args = ( bins, Ls, data, nsamp, model_func,
                 outofbounds_fun, cutoff,
                 verbose, flush_delay, func_args)

    def onearg(a, *args):
        return outofbounds_fun(a)

    if maxiter is None:
        maxiter = 100
    # print bounds
    outputs = scipy.optimize.fmin_slsqp(_object_func,
                                       p0, ieqcons=[onearg], bounds=bounds,
                                       args = args,
                                       iter=maxiter, acc=1e-4, epsilon=1e-4)

    return outputs

    # xopt, fopt, gopt, Bopt, func_calls, grad_calls, warnflag = outputs
    # xopt = _project_params_up(numpy.exp(xopt), fixed_params)
    #
    # if not full_output:
    #    return xopt
    # else:
    #    return xopt, fopt, gopt, Bopt, func_calls, grad_calls, warnflag

def _project_params_down(pin, fixed_params):
    """ Eliminate fixed parameters from pin. Copied from Dadi (Gutenkunst et
        al., PLoS Genetics, 2009). """
    if fixed_params is None:
        return pin

    if len(pin) != len(fixed_params):
        raise ValueError('fixed_params list must have same length as input '
                         'parameter array.')

    pout = []
    for ii, (curr_val, fixed_val) in enumerate(zip(pin, fixed_params)):
        if fixed_val is None:
            pout.append(curr_val)

    return numpy.array(pout)

def _project_params_up(pin, fixed_params):
    """ Fold fixed parameters into pin. Copied from Dadi (Gutenkunst et al.,
        PLoS Genetics, 2009). """
    if fixed_params is None:
        return pin

    pout = numpy.zeros(len(fixed_params))
    orig_ii = 0
    for out_ii, val in enumerate(fixed_params):
        if val is None:
            pout[out_ii] = pin[orig_ii]
            orig_ii += 1
        else:
            pout[out_ii] = fixed_params[out_ii]
    return pout

#: Counts calls to object_func
_counter = 0
# calculate the log-likelihood value for tract length data.
def _object_func(params, bins, Ls, data, nsamp, model_func,
        outofbounds_fun=None, cutoff=0, verbose=0, flush_delay=0,
        func_args=[]): _out_of_bounds_val = -1e16
    global _counter
    _counter += 1
    # print "in objective function","\n"
    if outofbounds_fun is not None:
        # outofbounds can return either True or a negative valueto signify
        # out-of-boundedness.
        # print "out_of_bound is ",outofbounds_fun(params)
        if outofbounds_fun(params) or outofbounds_fun(params) < 0:
            # print "out_of_bounds value " , outofbounds_fun(params),"\n"
            result = min(-outofbounds_fun(params)*_out_of_bounds_val, -1e-8)
        else:
            # print "out_of_bounds value " , outofbounds_fun(params),"\n"
            mod = demographic_model(model_func(params))
            result = mod.loglik(bins, Ls, data, nsamp, cutoff=cutoff)
    else:
        print "No bound function defined"
        mod = demographic_model(model_func(params))
        result = mod.loglik(bins, Ls, data, nsamp, cutoff=cutoff)

    if True:#(verbose > 0) and (_counter % verbose == 0):
        param_str = 'array([%s])' % (', '.join(['%- 12g'%v for v in params]))
        print '%-8i, %-12g, %s' % (_counter, result, param_str)
        # Misc.delayed_flush(delay=flush_delay)

    return -result

# define the optimization routine for when the final ancestry porportions are
# specified.
def optimize_cob_fracs(p0, bins, Ls, data, nsamp, model_func, fracs,
        outofbounds_fun=None, cutoff=0, verbose=0, flush_delay=0.5,
        epsilon=1e-3, gtol=1e-5, maxiter=None, full_output=True, func_args=[],
        fixed_params=None, ll_scale=1):
    # TODO this docstring doesn't actually match the function's behaviour ?
    """
    Optimize params to fit model to data using the BFGS method.

    This optimization method works well when we start reasonably close to the
    optimum. It is best at burrowing down a single minimum.


    It should also perform better when parameters range over scales.

    p0: Initial parameters.
    data: Spectrum with data.
    model_function: Function to evaluate model spectrum. Should take arguments
                    (params, pts)
    out_of_bounds_fun: A funtion evaluating to True if the current parameters are in a forbidden region.
    cutoff: the number of bins to drop at the beginning of the array. This could be achieved with masks.

    verbose: If > 0, print optimization status every <verbose> steps.
    flush_delay: Standard output will be flushed once every <flush_delay>
                 minutes. This is useful to avoid overloading I/O on clusters.
    epsilon: Step-size to use for finite-difference derivatives.
    gtol: Convergence criterion for optimization. For more info,
          see help(scipy.optimize.fmin_bfgs)

    maxiter: Maximum iterations to run for.
    full_output: If True, return full outputs as in described in
                 help(scipy.optimize.fmin_bfgs)
    func_args: Additional arguments to model_func. It is assumed that
               model_func's first argument is an array of parameters to
               optimize, that its second argument is an array of sample sizes
               for the sfs, and that its last argument is the list of grid
               points to use in evaluation.
    fixed_params: If not None, should be a list used to fix model parameters at
                  particular values. For example, if the model parameters
                  are (nu1,nu2,T,m), then fixed_params = [0.5,None,None,2]
                  will hold nu1=0.5 and m=2. The optimizer will only change
                  T and m. Note that the bounds lists must include all
                  parameters. Optimization will fail if the fixed values
                  lie outside their bounds. A full-length p0 should be passed
                  in; values corresponding to fixed parameters are ignored.
    ll_scale: The bfgs algorithm may fail if your initial log-likelihood is
              too large. (This appears to be a flaw in the scipy
              implementation.) To overcome this, pass ll_scale > 1, which will
              simply reduce the magnitude of the log-likelihood. Once in a
              region of reasonable likelihood, you'll probably want to
              re-optimize with ll_scale=1.
    """
    args = ( bins, Ls, data, nsamp, model_func, fracs,
                 outofbounds_fun, cutoff,
                 verbose, flush_delay, func_args)


    outfun = lambda x:outofbounds_fun(x, fracs)


    outputs = scipy.optimize.fmin_cobyla(_object_func_fracs,
                                       p0, outfun, rhobeg=.01, rhoend=.001,
                                       args = args,
                                       maxfun=maxiter)

    return outputs

def optimize_cob_fracs2(p0, bins, Ls, data, nsamp, model_func, fracs,
        outofbounds_fun=None, cutoff=0, verbose=0, flush_delay=0.5,
        epsilon=1e-3, gtol=1e-5, maxiter=None, full_output=True, func_args=[],
        fixed_params=None, ll_scale=1):
    """
    Optimize params to fit model to data using the cobyla method.

    This optimization method works well when we start reasonably close to the
    optimum. It is best at burrowing down a single minimum.


    It should also perform better when parameters range over scales.

    p0: Initial parameters.
    data: Spectrum with data.
    model_function: Function to evaluate model spectrum. Should take arguments
                    (params, pts)
    out_of_bounds_fun: A funtion evaluating to True if the current parameters are in a forbidden region.
    cutoff: the number of bins to drop at the beginning of the array. This could be achieved with masks.

    verbose: If > 0, print optimization status every <verbose> steps.
    flush_delay: Standard output will be flushed once every <flush_delay>
                 minutes. This is useful to avoid overloading I/O on clusters.
    epsilon: Step-size to use for finite-difference derivatives.
    gtol: Convergence criterion for optimization. For more info,
          see help(scipy.optimize.fmin_bfgs)

    maxiter: Maximum iterations to run for.
    full_output: If True, return full outputs as in described in
                 help(scipy.optimize.fmin_bfgs)
    func_args: Additional arguments to model_func. It is assumed that
               model_func's first argument is an array of parameters to
               optimize, that its second argument is an array of sample sizes
               for the sfs, and that its last argument is the list of grid
               points to use in evaluation.
    fixed_params: If not None, should be a list used to fix model parameters at
                  particular values. For example, if the model parameters
                  are (nu1,nu2,T,m), then fixed_params = [0.5,None,None,2]
                  will hold nu1=0.5 and m=2. The optimizer will only change
                  T and m. Note that the bounds lists must include all
                  parameters. Optimization will fail if the fixed values
                  lie outside their bounds. A full-length p0 should be passed
                  in; values corresponding to fixed parameters are ignored.
    ll_scale: The bfgs algorithm may fail if your initial log-likelihood is
              too large. (This appears to be a flaw in the scipy
              implementation.) To overcome this, pass ll_scale > 1, which will
              simply reduce the magnitude of the log-likelihood. Once in a
              region of reasonable likelihood, you'll probably want to
              re-optimize with ll_scale=1.
    """
<<<<<<< HEAD
    args = ( bins, Ls, data, nsamp, model_func, fracs,
                 outofbounds_fun, cutoff,
                 verbose, flush_delay, func_args)


=======

    
    
>>>>>>> 2fd7effe
    def outfun(p0,verbose=False):
        # cobyla uses the constraint function and feeds it the reduced
        # parameters. Hence we have to project back up first
        x0 = _project_params_up(p0, fixed_params)
        if verbose:
            print "p0", p0
            print "x0", x0
            print "fracs", fracs
            print "res", outofbounds_fun(p0, fracs)

        return outofbounds_fun(x0, fracs)
    # print outfun(p0)
    modstrip = lambda x:model_func(x, fracs)


    fun = lambda x: _object_func_fracs2(x, bins, Ls, data, nsamp, modstrip,
                 outofbounds_fun=outfun, cutoff=cutoff,
                 verbose=verbose, flush_delay=flush_delay,
                 func_args=func_args, fixed_params=fixed_params)


    p0 = _project_params_down(p0, fixed_params)
    # print "p0",p0
    outputs = scipy.optimize.fmin_cobyla(fun,
                                      p0, outfun, rhobeg=.01, rhoend=.001,
                                     maxfun=maxiter)
    # print "outputs", outputs
    xopt = _project_params_up(outputs, fixed_params)
    # print "xopt",xopt

    return xopt



def optimize_brute_fracs2(bins, Ls, data, nsamp, model_func, fracs,
        searchvalues, outofbounds_fun=None, cutoff=0, verbose=0,
        flush_delay=0.5,  full_output=True, func_args=[], fixed_params=None,
        ll_scale=1):
    """
    Optimize params to fit model to data using the brute force method.

    This optimization method works well when we start reasonably close to the
    optimum. It is best at burrowing down a single minimum.


    It should also perform better when parameters range over scales.

    p0: Initial parameters.
    data: Spectrum with data.
    model_function: Function to evaluate model spectrum. Should take arguments
                    (params, pts)
    out_of_bounds_fun: A funtion evaluating to True if the current parameters are in a forbidden region.
    cutoff: the number of bins to drop at the beginning of the array. This could be achieved with masks.

    verbose: If > 0, print optimization status every <verbose> steps.
    flush_delay: Standard output will be flushed once every <flush_delay>
                 minutes. This is useful to avoid overloading I/O on clusters.
    epsilon: Step-size to use for finite-difference derivatives.
    gtol: Convergence criterion for optimization. For more info,
          see help(scipy.optimize.fmin_bfgs)


    full_output: If True, return full outputs as in described in
                 help(scipy.optimize.fmin_bfgs)
    func_args: Additional arguments to model_func. It is assumed that
               model_func's first argument is an array of parameters to
               optimize, that its second argument is an array of sample sizes
               for the sfs, and that its last argument is the list of grid
               points to use in evaluation.
    fixed_params: If not None, should be a list used to fix model parameters at
                  particular values. For example, if the model parameters
                  are (nu1,nu2,T,m), then fixed_params = [0.5,None,None,2]
                  will hold nu1=0.5 and m=2. The optimizer will only change
                  T and m. Note that the bounds lists must include all
                  parameters. Optimization will fail if the fixed values
                  lie outside their bounds. A full-length p0 should be passed
                  in; values corresponding to fixed parameters are ignored.
    ll_scale: The bfgs algorithm may fail if your initial log-likelihood is
              too large. (This appears to be a flaw in the scipy
              implementation.) To overcome this, pass ll_scale > 1, which will
              simply reduce the magnitude of the log-likelihood. Once in a
              region of reasonable likelihood, you'll probably want to
              re-optimize with ll_scale=1.
    """
<<<<<<< HEAD
=======

    
    
>>>>>>> 2fd7effe
    def outfun(p0,verbose=False):
        # cobyla uses the constraint function and feeds it the reduced
        # parameters. Hence we have to project back up first
        x0 = _project_params_up(p0, fixed_params)
        if verbose:
            print "p0", p0
            print "x0", x0
            print "fracs", fracs
            print "res", outofbounds_fun(p0, fracs)

        return outofbounds_fun(x0, fracs)

    # print outfun(p0)
    modstrip = lambda x:model_func(x, fracs)

    fun = lambda x: _object_func_fracs2(x, bins, Ls, data, nsamp, modstrip,
                 outofbounds_fun=outfun, cutoff=cutoff,
                 verbose=verbose, flush_delay=flush_delay,
                 func_args=func_args, fixed_params=fixed_params)


    # p0 = _project_params_down(p0, fixed_params)
    # print "p0",p0

    if len(searchvalues) == 1:
        def fun2(x):
            return fun((float(x),))
    else:
        fun2 = fun
    print "foutput", full_output
    print "searchvalues", searchvalues
    outputs = scipy.optimize.brute(fun2, searchvalues, full_output=full_output)
    print("outputs", outputs)
    xopt = _project_params_up(outputs[0], fixed_params)
    # print "xopt",xopt
    return xopt, outputs[1:]

#: Counts calls to object_func
_counter = 0
# define the objective function for when the ancestry porportions are specified.
def _object_func_fracs(params, bins, Ls, data, nsamp, model_func, fracs,
        outofbounds_fun=None, cutoff=0, verbose=0, flush_delay=0,
        func_args=[]):
    _out_of_bounds_val = -1e16
    global _counter
    _counter += 1

    # print "in objective function","\n"
    if outofbounds_fun is not None:
        # outofbounds can return either True or a negative valueto signify
        # out-of-boundedness.
        # print "out_of_bound is ",outofbounds_fun(params)
        if outofbounds_fun(params, fracs) or \
                outofbounds_fun(params, fracs) < 0:
            # print "out_of_bounds value " , outofbounds_fun(params),"\n"
            result = min(
                    -outofbounds_fun(params, fracs)*_out_of_bounds_val, -1e-8)
        else:
            # print "out_of_bounds value " , outofbounds_fun(params),"\n"
            mod = demographic_model(model_func(params, fracs))
            result = mod.loglik(bins, Ls, data, nsamp, cutoff=cutoff)
    else:
        print "No bound function defined"
        mod = demographic_model(model_func(params))
        result = mod.loglik(bins, Ls, data, nsamp, cutoff=cutoff)

    # TODO why is this not using a real condition?
    if True:#(verbose > 0) and (_counter % verbose == 0):
        param_str = 'array([%s])' % (', '.join(['%- 12g'%v for v in params]))
        print '%-8i, %-12g, %s' % (_counter, result, param_str)
        # Misc.delayed_flush(delay=flush_delay)

    return -result

#: Counts calls to object_func
_counter = 0
# define the objective function for when the ancestry porportions are
# specified.
def _object_func_fracs2(params, bins, Ls, data, nsamp, model_func,
                 outofbounds_fun=None, cutoff=0,
                 verbose=0, flush_delay=0,
                 func_args=[], fixed_params=None):
    # print "in target function2"
    # sys.stdout.flush()
    print "evaluating at params", params
    _out_of_bounds_val = -1e16
    global _counter
    _counter += 1
    # print "in objective function","\n"

    # Deal with fixed parameters
    params_up = _project_params_up(params, fixed_params)
    params_up

    if outofbounds_fun is not None:
        # outofbounds can return either True or a negative valueto signify
        # out-of-boundedness.
        if outofbounds_fun(params) or outofbounds_fun(params) < 0:
            result = min(-outofbounds_fun(params)*_out_of_bounds_val, -1e-8)
        else:
            try:
                mod = demographic_model(model_func(params_up))
            except ValueError:
                print "ValueError for params ", params
                print "res was", outofbounds_fun(params, verbose=True)
                print "mig was", model_func(params)
                result = min(
                        -outofbounds_fun(params)*_out_of_bounds_val, -1e-8)
                raise ValueError

            sys.stdout.flush()
            result = mod.loglik(bins, Ls, data, nsamp, cutoff=cutoff)
    else:
        print "No bound function defined"
        mod = demographic_model(model_func(params_up))
        result = mod.loglik(bins, Ls, data, nsamp, cutoff=cutoff)

    if True:#(verbose > 0) and (_counter % verbose == 0):
        param_str = 'array([%s])' % (
                ', '.join(['%- 12g'%v for v in params_up]))
        print '%-8i, %-12g, %s' % (_counter, result, param_str)
        # Misc.delayed_flush(delay=flush_delay)

    return -result<|MERGE_RESOLUTION|>--- conflicted
+++ resolved
@@ -10,7 +10,6 @@
 # labels, typically a population name A tract has a start, and end, a label,
 # and a next_tract
 class tract:
-<<<<<<< HEAD
     def __init__(self, start, end, label, bpstart=None, bpend=None):
         """ Constructor.
 
@@ -85,16 +84,16 @@
 
             # Set the chromosome's start attribute to the starting point of the
             # first known tract.
-            for tract in self.tracts:
-                self.start = tract.start
-                if tract.label != 'UNKNOWN':
+            for t in self.tracts:
+                self.start = t.start
+                if t.label != 'UNKNOWN':
                     break
 
             # Set the chromosome's end attribute to the ending point of the
             # last known tract.
-            for tract in self.tracts[-1::-1]: # Iterate in reverse over tracts
-                self.end = tract.end
-                if tract.label != 'UNKNOWN':
+            for t in self.tracts[-1::-1]: # Iterate in reverse over tracts
+                self.end = t.end
+                if t.label != 'UNKNOWN':
                     break
 
             # consider the length after stripping the UNKNOWN end tracts
@@ -225,7 +224,6 @@
             Returns:
                 Nothing.
             """
-        i = 0
         for tract in self.tracts:
             if tract.label in ancestries:
                 tract.label = newlabel
@@ -273,148 +271,6 @@
         """ Simply wrap the underlying list's __getitem__ method. """
         return self.tracts[index]
 
-=======
-	def __init__(self,start,end,label,bpstart=None,bpend=None):
-		self.start=start
-		self.end=end
-		self.label=label
-		self.bpstart=bpstart
-		self.bpend=bpend
-		
-	def len(self):
-		return self.end-self.start
-	def get_label(self):
-		return self.label
-		
-	#creates a new instance of current tract
-	def copy(self):
-		return tract(self.start,self.end,self.label,bpstart=self.bpstart,bpend=self.bpend)
-		
-
-
-#chromosomes are a fixed length object, with a list of tracts spanning the chromosome.		
-#default is autosome
-class chrom:	
-	def __init__(self,ls=None,auto=True,label="POP",tracts=None):
-		if tracts is None:
-			self.len=ls
-			self.auto=auto
-			self.tracts=[tract(0,self.len,label)]
-			self.start=0
-		else:
-			self.tracts=tracts
-			
-			self.auto=auto
-			assert len(tracts)>0, "empty tracts"
-			for Tract in self.tracts:
-				self.start=Tract.start
-				if Tract.label!='UNKNOWN':
-					break
-			
-			for Tract in self.tracts[-1::-1]:
-				self.end=Tract.end
-				if Tract.label!='UNKNOWN':
-					break
-				
-			#consider the length after stripping the UNKNOWN end tracts
-			self.len=self.end-self.start
-						
-	#initialize a chromosome with a single tract
-	def init_unif_tracts(self,label):
-		self.tracts=[tract(0,self.len,label)]
-	#initiate from a list of tracts
-	def init_list_tracts(self,tracts):
-		self.tracts=tracts
-		
-		
-	def set_sex(self):
-		self.auto=False
-	def get_len(self):
-		return(self.len)
-	#find the first tract containing a given position (in Morgans)
-	def goto(self,pos):
-		#implement binary search
-		if(pos<0 or pos>self.len):
-			raise Exception("looking for position outside the chromosome range")
-		low=0
-		high=len(self.tracts)-1
-		curr=(low+high+1)/2
-		
-		while high>low:
-			
-			if(self.tracts[curr].start<pos):
-				low=curr
-			else:
-				high=curr-1
-			curr=(low+high+1)/2
-		return low
-	#extract a particular segment from a chromosome	
-	def extract(self,start,end):
-		startpos=self.goto(start)
-		endpos=self.goto(end)
-		extract=[tract.copy() for tract in self.tracts[startpos:endpos+1]]
-		extract[0].start=start
-		extract[-1].end=end
-		return extract
-		
-	#plot chromosome on the provided canvas	
-	def plot(self,canvas,colordict,height=0,chrwidth=.1):
-	
-		for tract in self.tracts:
-			canvas.create_rectangle(100*tract.start,100*height,100*tract.end,100*(height+chrwidth), width=0, disableddash=True,fill=colordict[tract.label])
-	def smooth(self):
-		#merge segments that are contiguous and of the same ancestry!
-		i=0
-		while(i <len(self.tracts)-1):
-			if(self.tracts[i].label==self.tracts[i+1].label):
-				newtract=tract(self.tracts[i].start,self.tracts[i+1].end,self.tracts[i].label,bpstart=self.tracts[i].bpstart,bpend=self.tracts[i+1].bpend )
-				self.tracts[i]=newtract
-				self.tracts.pop(i+1)
-				i=i-1
-			i=i+1
-					
-	def mergeancestries(self,ancestries,newlabel):
-		#merge segments that are contiguous and of either same ancestry, or both in ancestries belonging to "pops".
-
-		for tract in self.tracts:
-			if tract.label in ancestries:
-				tract.label=newlabel
-		self.smooth()
-		
-		
-			
-	def smoothUnknown(self):
-		#merge segments that are contiguous and of the same ancestry!
-		i=0
-		while(i<len(self.tracts)-1):
-			if(self.tracts[i].label=='UNKNOWN'):
-				i+=1
-				continue
-			else:	
-				j=0
-				while(i+j<len(self.tracts)-1):
-					 j+=1
-					 if(self.tracts[i+j].label=="UNKNOWN"):
-					 	self.tracts.pop(i+j)
-					 	j-=1
-					 else:
-					 	midpoint=(self.tracts[i+j].start+self.tracts[i].end)/2
-					 	self.tracts[i+j].start=midpoint
-					 	self.tracts[i].end=midpoint
-					 	break
-				i+=1
-		self.smooth()
-	def tractlengths(self):
-		"""gets the distribution of tract lengths. Make sure that proper smoothing is implemented"""
-		self.smoothUnknown()
-		ls=[]
-		for tract in self.tracts:
-			ls.append((tract.label,tract.end-tract.start,self.len))
-		return ls	
-			
-		
-#chromosome pair				
->>>>>>> 2fd7effe
 class chropair:
     """ A pair of chromosomes. """ # TODO better description.
     def __init__(self, chroms=None, len=1, auto=True, label="POP"):
@@ -552,7 +408,6 @@
 
 # haploid individual
 class haploid:
-<<<<<<< HEAD
     def __init__(self, Ls=None, lschroms=None, fname=None, selectchrom=None):
         if fname is None:
             if Ls is None or  lschroms is None:
@@ -591,7 +446,6 @@
             self.labs = []
             self.Ls = []
             for num, vals in dic.iteritems():
-                accept = True
                 if(selectchrom is None or num.split('r')[-1] in selectchrom):
                     self.chroms.append(chrom(tracts=vals))
                     self.Ls.append(self.chroms[-1].get_len())
@@ -709,8 +563,8 @@
         self.chro_canvas = Tk.Canvas(win, width=250, height=self.nind*30,
                 bg='white')
 
-        for i in xrange(len(ls)):
-            ls[i].plot(self.chro_canvas, colordict, height=i*.25)
+        for j in xrange(len(ls)):
+            ls[j].plot(self.chro_canvas, colordict, height=j*.25)
 
         self.chro_canvas.pack(expand=Tk.YES, fill=Tk.BOTH)
         Tk.mainloop()
@@ -721,7 +575,6 @@
         ancestry = {}
         # keep track of ancestry of long segments
         longancestry = {}
-        possiblelong = {}
         totlength = {}
         for chropair in self.list_chromosome(chrom):
             for chrom in chropair.copies:
@@ -1309,11 +1162,11 @@
                         gammaln(dat + 1.)
         return ll
 
-    def add_random(numtoadd, length, pop, bins, data):
+    def add_random(self, numtoadd, length, pop, bins, data):
         """ Add a number of tracts of specified length, taking tracts in data and
             breaking them down. """
         # TODO What is data doing here ?!? This function seems unused. Is it
-        # incomplete?
+        # incomplete? Grepping for it shows no hits besides its definition.
         for lpop in range(self.npops):
             if lpop == pop:
                 continue
@@ -1385,7 +1238,7 @@
                         gammaln(dat + 1.)
         return ll
 
-    def plot_model_data(self, Ls, bins, data, pop, colordict):
+    def plot_model_data(self, Ls, bins, data, nsamp, pop, colordict):
         # plot the migration model with the data
         pop.plot_global_tract_lengths(colordict)
         for pop in range(len(data)):
@@ -1414,724 +1267,6 @@
         cutoff=0, verbose=0, flush_delay=0.5, epsilon=1e-3, gtol=1e-5,
         maxiter=None, full_output=True, func_args=[], fixed_params=None,
         ll_scale=1):
-=======
-	def __init__(self,Ls=None,lschroms=None,fname=None,selectchrom=None):
-		if(fname is None):
-			if Ls is None or  lschroms is None:
-				raise("error: Ls or lschroms should be defined if file not defined")
-			self.Ls=Ls
-			self.chroms=lschroms
-		else:
-			dic={}
-			f=open(fname,'r')
-			lines=f.readlines()
-			for line in lines:
-				lsp=line.split()
-				if(lsp[0]=="chrom" or (lsp[0]=="Chr" and lsp[1]=="Start(bp)") ):
-					continue
-				try:
-					dic[lsp[0]].append(tract(.01*float(lsp[4]),.01*float(lsp[5]),lsp[3]))
-				except KeyError:	
-					try:
-						dic[lsp[0]]=[tract(.01*float(lsp[4]),.01*float(lsp[5]),lsp[3])]
-					except IndexError:
-						print "error defining haploid"
-						print "line to parse:", line
-						print "IOerror in: dic[lsp[0]]=[tract(.01*float(lsp[4]),.01*float(lsp[5]),lsp[3])]"
-						print "Local ancestry file may not have enough columns"
-						raise IndexError
-					
-			self.chroms=[]
-			self.labs=[]
-			self.Ls=[]
-			for num,vals in dic.iteritems():
-
-				if(selectchrom is None or num.split('r')[-1] in selectchrom):  
-					self.chroms.append(chrom(tracts=vals))
-					self.Ls.append(self.chroms[-1].get_len())
-					self.labs.append(num.split('r')[-1])
-			self.chroms=list(numpy.array(self.chroms)[numpy.argsort(self.labs)])
-			self.Ls=list(numpy.array(self.Ls)[numpy.argsort(self.labs)])
-			self.labs=list(numpy.array(self.labs)[numpy.argsort(self.labs)])
-	
-		
-class population:
-	def __init__(self,list_indivs=None,names=None,fname=None,labs=("_A","_B"),selectchrom=None):
-		"""if reading from a file, fname should be a tuple with the start middle and end of the file names., where an individual file is specified by start--Indiv--Middle--_A--End. Otherwise, provide list of individuals. Distinguishing labels for maternal and paternal chromosomes are given in lab"""
-		if list_indivs is not None:
-			self.indivs=list_indivs
-			self.nind=len(list_indivs)
-			#should probably check that all individuals have same length!
-			self.Ls=self.indivs[0].Ls
-			for ind in self.indivs:
-				if ind.Ls!=self.Ls:
-					print "warning: individuals have genomes of different lengths!"
-					sys.exit()
-			
-			
-			
-			self.maxLen=max(self.Ls)
-		elif(fname is not None):
-			self.indivs=[]
-			for name in names:
-				try:
-					self.indivs.append(indiv(fname=(fname[0]+name+fname[1],fname[2]),labs=labs,selectchrom=selectchrom))
-				except IndexError:
-					print "error reading individuals", name
-					print "fname=",(fname[0]+name+fname[1],fname[2]), ",labs=",labs, ", selectchrom=",selectchrom
-					self.indivs.append(indiv(fname=(fname[0]+name+fname[1],fname[2]),labs=labs,selectchrom=selectchrom))
-					raise IndexError
-			self.nind=len(self.indivs)
-			#should probably check that all individuals have same length!
-			self.Ls=self.indivs[0].Ls
-			self.maxLen=max(self.Ls)
-		else:	
-			raise()
-	def newgen(self):
-		return population([self.new_indiv() for i in range(self.nind)])
-			
-	def new_indiv(self):
-		rd=numpy.random.random_integers(0,self.nind-1,2)
-		while(rd[0]==rd[1]):
-			rd=numpy.random.random_integers(0,self.nind-1,2)
-		gamete1=self.indivs[rd[0]].create_gamete()
-		gamete2=self.indivs[rd[1]].create_gamete()
-		new=indiv(gamete1.Ls)
-		new.from_haploids(gamete1,gamete2)
-		return new
-	
-	def plot_next(self):
-		self.indivs[self.currentplot].canvas.pack_forget()
-		if(self.currentplot<self.nind-1):
-			self.currentplot+=1	
-		return self.plot_indiv()
-	
-	def plot_previous(self):
-		self.indivs[self.currentplot].canvas.pack_forget()
-		if(self.currentplot>0):
-			self.currentplot-=1	
-		return self.plot_indiv()
-	
-	
-	def save(self):
-		
-		file = tkFileDialog.asksaveasfilename(parent=self.win,title='Choose a file')
-		self.indivs[self.currentplot].canvas.postscript(file=file)
-	def plot_indiv(self):
-		self.win.title("individual %d " % (self.currentplot+1,))
-		self.canv=self.indivs[self.currentplot].plot(self.colordict, win=self.win)
-		
-	def plot(self,colordict):
-		self.colordict=colordict
-		self.currentplot=0
-		self.win=Tk.Tk()#self.indivs[self.currentplot].plot(self.colordict)
-		printbutton=Tk.Button(self.win,text="save to ps",command=self.save)
-		printbutton.pack()
-		
-		p=Tk.Button(self.win,text="Plot previous",command=self.plot_previous)
-		p.pack()
-		
-		b=Tk.Button(self.win,text="Plot next",command=self.plot_next)
-		b.pack()
-		self.plot_indiv()
-		Tk.mainloop()
-		
-	def list_chromosome(self,chronum):
-		return [indiv.chroms[chronum] for indiv in self.indivs]	
-	
-	def plot_chromosome(self,i,colordict,win=None):
-		"""plot a single chromosome across individuals"""
-		self.colordict=colordict
-		ls=self.list_chromosome(i)
-		if (win is None):
-			win=Tk.Tk()
-			win.title("chromosome %d" % (i,))
-		self.chro_canvas = Tk.Canvas(win,width=250, height=self.nind*30, bg='white')
-		
-		[ls[j].plot(self.chro_canvas,colordict,height=j*.25) for j in range(len(ls))]
-		self.chro_canvas.pack(expand=Tk.YES, fill=Tk.BOTH)
-		Tk.mainloop()
-	def ancestry_at_pos(self,chrom=0,pos=0,cutoff=.0):
-		"""find ancestry proportion at specific position. The cutoff is used to look only at tracts that extend beyond a given position"""
-		ancestry={}
-		#keep track of ancestry of long segments
-		longancestry={}
-
-		totlength={}
-		for chropair in self.list_chromosome(chrom):
-			for chrom in chropair.copies:
-				tract=chrom.tracts[chrom.goto(pos)]
-				try:
-					if(tract.len()>cutoff):
-						ancestry[tract.label]+=1
-						totlength[tract.label]+=tract.len()
-					#if (tract.end-pos)>.1 and (chrom.end-pos)>.2:
-					#	longancestry[tract.label]+=1
-					#if (pos-tract.start)>.2:
-					#	totlength[tract.label]+=1
-					#if (pos-tract.start)>.1 and (pos-chrom.start)>.2:
-					#	longancestry[tract.label]+=1
-					
-				except KeyError:
-					ancestry[tract.label]=0
-					longancestry[tract.label]=0
-					totlength[tract.label]=0
-					if tract.len():
-						ancestry[tract.label]+=1
-						totlength[tract.label]+=tract.len()
-					#if (tract.end-pos)>.2:
-					#	totlength[tract.label]+=1
-					#if (tract.end-pos)>.1 and (chrom.end-pos)>.2:
-					#	longancestry[tract.label]+=1
-					#if (pos-tract.start)>.2:
-					#	totlength[tract.label]+=1
-					#if (pos-tract.start)>.1 and (pos-chrom.start)>.2:
-					#	longancestry[tract.label]+=1
-					
-					
-		for key in totlength.keys():
-			#prevent dividsion by zero
-			if totlength[key]==0:
-				totlength[key]=0
-			else:
-				totlength[key]=totlength[key]/float(ancestry[key])		
-		return (ancestry,totlength)
-	def ancestry_per_pos(self,chrom=0,npts=100,cutoff=.0):
-		"""prepare the ancestry per position across chromosome"""
-		len=self.indivs[0].chroms[chrom].len
-		plotpts=numpy.arange(0,len,len/float(npts))
-		return (plotpts,[self.ancestry_at_pos(chrom=chrom,pos=pt,cutoff=cutoff) for pt in plotpts])
-			
-	def plot_ancestries(self,chrom=0,npts=100,colordict={"CEU":'blue',"YRI":'red'},cutoff=.0):
-		dat=self.ancestry_per_pos(chrom=chrom,npts=npts,cutoff=cutoff)
-		for pop,color in colordict.iteritems():
-			for pos in dat[1]:
-				try:
-					pos[0][pop]
-				except KeyError:
-					pos[0][pop]=0
-					pos[1][pop]=0
-		for pos in dat[1]:
-			tot=0
-			for key in colordict.keys():
-				tot+=pos[0][key]
-			for key in colordict.keys():
-				if(pos[0][key]!=0):
-					print pos[0][key], float(tot)
-					pos[0][key]/=float(tot)
-		for pop,color in colordict.iteritems():
-			print tot
-			pylab.figure(1)
-			pylab.plot(dat[0],[pos[0][pop] for pos in dat[1]],'.',color=color)
-			pylab.title("Chromosome %d" % (chrom+1,))
-			pylab.axis([0,dat[0][-1],0,1])
-			pylab.figure(2)
-			pylab.plot(dat[0],[100*pos[1][pop] for pos in dat[1]],'.',color=color)
-			pylab.title("Chromosome %d" % (chrom+1,))
-			pylab.axis([0,dat[0][-1],0,150])
-	
-	def plot_all_ancestries(self,npts=100,colordict={"CEU":'blue',"YRI":'red'},startfig=0,cutoff=0):
-		for chrom in range(22):
-			dat=self.ancestry_per_pos(chrom=chrom,npts=npts,cutoff=cutoff)
-			
-			for pop,color in colordict.iteritems():
-				for pos in dat[1]:
-					try:
-						pos[0][pop]
-					except KeyError:
-						pos[0][pop]=0
-						pos[1][pop]=0
-			for pos in dat[1]:
-				tot=0
-				for key in colordict.keys():
-					tot+=pos[0][key]
-				for key in colordict.keys():
-					if(pos[0][key]!=0):
-						pos[0][key]/=float(tot)
-			for pop,color in colordict.iteritems():
-				pylab.figure(0+startfig)
-				pylab.subplot(6,4,chrom+1)
-				pylab.plot(dat[0],[pos[0][pop] for pos in dat[1]],'.',color=color)
-				#pylab.title("Chromosome %d" % (chrom+1,))
-				pylab.axis([0,dat[0][-1],0,1])
-				pylab.figure(1+startfig)
-				pylab.subplot(6,4,chrom+1)
-				pylab.plot(dat[0],[100*pos[1][pop] for pos in dat[1]],'.',color=color)
-				#pylab.title("Chromosome %d" % (chrom+1,))
-				pylab.axis([0,dat[0][-1],0,150])
-	
-		
-	def applychrom(self,func):
-		"""apply func to chromosomes"""
-		ls=[]
-		for ind in self.indivs:
-			ls.append(ind.applychrom(func))
-		return ls
-	def flatpop(self,ls):
-		"""returns a flattened version of a population-wide list at the tract level"""
-		flatls=[]
-		for indiv in ls:
-			for chrom in indiv:
-				for copy in chrom:
-					flatls.extend(copy)
-		return flatls
-	def __collectpop__(self,flatdat):
-		"""returns a dictionary sorted by the first item in a list. Used in plot_tractlength"""
-		dic={}
-		for datum in flatdat:
-			try:
-				dic[datum[0]].append(datum[1:])
-			except KeyError:
-				dic[datum[0]]=[datum[1:]]
-		for key in dic.keys():
-			dic[key]=numpy.array(dic[key])
-		return dic
-	
-	
-	def mergeancestries(self,ancestries,newlabel):
-		"""Treats ancestries in label list "ancestries" as a single population with label "newlabel". Adjacent tracts of the new ancestry are merged. """
-		f=lambda i:chrom.mergeancestries(i,ancestries,newlabel)
-		self.applychrom(f)
-
-	def plot_global_tractlengths(self,colordict,npts=40,legend=True):
-		dat=self.applychrom(chrom.tractlengths)
-		flatdat=self.flatpop(dat)
-		bypop=self.__collectpop__(flatdat)	
-		self.maxLen=max(self.Ls)
-		for key, item in bypop.iteritems():
-			hdat=pylab.histogram(item[:,0],npts)
-			#note: convert to cM before plotting
-			pylab.semilogy(100*(hdat[1][1:]+hdat[1][:-1])/2.,hdat[0],'o',color=colordict[key],label=key)
-		pylab.xlabel("length(cM)")
-		pylab.ylabel("counts")
-		if legend:
-			pylab.legend()
-			
-	def get_global_tractlengths(self,npts=20,tol=0.01):
-		#tol is the tolerance for full chromosomes: sometimes there are small issues at the edges of the chromosomes. If a segment is within tol Morgans of the full chromosome, it counts as a full chromosome 
-		#note that we return an extra bin with the complete chromosome bin, so that we have one more data point than we have bins.
-		dat=self.applychrom(chrom.tractlengths)
-		flatdat=self.flatpop(dat)
-		bypop=self.__collectpop__(flatdat)	
-		
-		bins=numpy.arange(0,self.maxLen*(1+.5/npts),float(self.maxLen)/npts)
-		dat={}
-		for key, poplen in bypop.iteritems():
-			#extract full length tracts
-			nonfulls=numpy.array([item for item in poplen if (item[0]<item[1]-tol)])
-				
-			hdat=pylab.histogram(nonfulls[:,0],bins=bins)
-			dat[key]=list(hdat[0])
-			#append the number of fulls
-			dat[key].append(len(poplen)-len(nonfulls))
-			#note: convert to cM before plotting
-		return (bins,dat)
-	
-	
-	def get_global_tractlength_table(self,lenbound):
-		#calculates the fraction of the genome covered by ancestry tracts of different lengths, spcified by lenbound (which must be sorted)
-		dat=self.applychrom(chrom.tractlengths)
-		flatdat=self.flatpop(dat)
-		bypop=self.__collectpop__(flatdat)	
-		
-		bins=lenbound# numpy.arange(0,self.maxLen*(1+.5/npts),float(self.maxLen)/npts)
-		import bisect
-		dat={}#numpy.zeros((len(bypop),len(bins)+1)
-		for key, poplen in bypop.iteritems():
-			#extract full length tracts
-			dat[key]=numpy.zeros(len(bins)+1)
-			nonfulls=numpy.array([item for item in poplen if (item[0]!=item[1])])
-			for item in nonfulls:
-				pos=bisect.bisect_left(bins,item[0])
-				dat[key][pos]+=item[0]/self.nind/numpy.sum(self.Ls)/2.
-				
-		return (bins,dat)
-	
-	def get_means(self,ancestries):
-		#Get the mean ancestry proportion (only among ancestries in ancestries) for all individuals 
-		return [ind.ancestryProps(ancestries) for ind in self.indivs]
-	def get_meanvar(self,ancestries):
-		byind=self.get_means(ancestries)
-		return numpy.mean(byind,axis=0),numpy.var(byind,axis=0)
-	
-	def getMeansByChrom(self,ancestries):
-		return [ind.ancestryPropsByChrom(ancestries) for ind in self.indivs]
-	"""def get_assortment_variance(self,ancestries):
-		""ancestries is a set of ancestry label. Calculates the assortment variance in ancestry proportions (corresponds to the mean uncertainty about the proportion of genealogical ancestors, given observed ancestry patterns)""
-		
-		ws=numpy.array(self.Ls)/numpy.sum(self.Ls) #the weights, corresponding (approximately) to the inverse variances
-		arr=numpy.array(self.getMeansByChrom(ancestries))
-		#weighted mean by individual
-		#departure from the mean
-		nchr=arr.shape[2]
-		vars=[]
-		for i in range(len(ancestries)):
-			pl=numpy.dot(arr[:,i,:], ws )
-			
-			aroundmean=arr[:,i,:]-numpy.dot(pl.reshape(self.nind,1),numpy.ones((1,nchr)))
-			vars.append((numpy.mean(aroundmean**2/(1./ws-1),axis=1)).mean()) #the unbiased estimator for the case where the variance is inversely proportional to the weight. First calculate by individual, then the mean over all individuals.
-			
-		return vars
-	"""
-	def get_variance(self,ancestries):
-		"""ancestries is a set of ancestry label. Calculates the total variance in ancestry proportions, and the genealogy variance, and the assortment variance. (corresponds to the mean uncertainty about the proportion of genealogical ancestors, given observed ancestry patterns)"""
-		
-		ws=numpy.array(self.Ls)/numpy.sum(self.Ls) #the weights, corresponding (approximately) to the inverse variances
-		arr=numpy.array(self.getMeansByChrom(ancestries))
-		#weighted mean by individual
-		#departure from the mean
-		nchr=arr.shape[2]
-		assort_vars=[]
-		tot_vars=[]
-		gen_vars=[]
-		for i in range(len(ancestries)):
-			pl=numpy.dot(arr[:,i,:], ws )
-			tot_vars.append(numpy.var(pl))
-			aroundmean=arr[:,i,:]-numpy.dot(pl.reshape(self.nind,1),numpy.ones((1,nchr)))
-			assort_vars.append((numpy.mean(aroundmean**2/(1./ws-1),axis=1)).mean()) #the unbiased estimator for the case where the variance is inversely proportional to the weight. First calculate by individual, then the mean over all individuals.
-			gen_vars.append(tot_vars[-1]-assort_vars[-1])
-		return tot_vars,gen_vars,assort_vars
-
-class demographic_model():
-	def __init__(self,mig):
-		"""migratory model takes as an input a vector containing the migration proportions over the last generations. Each row is a time, each column is a population. row zero corresponds to the current generation. The migration rate at the last generation (time $T$) is the "founding generation" and should sum up to 1. Assume that non-admixed individuals have been removed"""	
-		self.mig=mig
-		(self.ngen,self.npop)=mig.shape
-		
-		#the total migration per generation
-		self.totmig=mig.sum(axis=1)
-		if abs(self.totmig[-1]-1)>1e-8:
-			print("founding migration should sum up to 1. Now:", mig[-1,:],"sum up to ",self.totmig[-1])
-			raise ValueError("mig")
-		if self.totmig[0]>1e-10:
-			print("migrants at last generation should be removed from sample!")
-			print("currently", self.totmig[0])
-			raise ValueError("mig")
-		self.totmig[0]=0
-		if self.totmig[1]>1e-10:
-			print("migrants at penultimate generation should be removed from sample!")
-			print("currently", self.totmig[1])
-			raise ValueError("mig")
-			
-		if ((self.totmig>1).any() or (mig<0).any()):
-			print("migration rates should be between 0 and 1")
-			print("currently", mig)
-			raise ValueError("mig")
-		if (mig[:-1]==1).any():
-			print("warning: population was completely replaced after founding event")
-		#identify states where migration occurred as these are the relevant states in our Markov model. Each state is a tuple of the form: (generation, population)
-			
-		
-		self.states=map(tuple,(numpy.array(mig.nonzero()).transpose()))
-		self.nstates=len(self.states)
-		self.npops=mig.shape[1]
-	
-		#get the equilibrium distribution in each state
-		
-		#print self.nstates, " states" 
-
-		self.equil=numpy.zeros(self.nstates)
-		self.stateINpop=[[] for pop in range(self.npops)]
-		self.stateOUTpop=[[] for pop in range(self.npops)]
-
-		for i,state in enumerate(self.states):	
-			self.stateINpop[state[1]].append(i)
-			for other in range(1,self.npops+1):
-				self.stateOUTpop[(state[1]+other)%self.npops].append(i)
-			self.equil[i]=mig[state]*(1-self.totmig)[1:state[0]].prod()
-		
-		#print "equilibrium states sum up to ", self.equil.sum(), "normalizing"
-		self.equil/=self.equil.sum()
-		
-		#calculate the ancestry proportions as a function of time
-		
-		self.proportions=numpy.zeros(mig.shape)
-		
-		
-		#could be optimized using array operations and precomputing survivals
-
-
-		for pop in range(self.npop):
-			for time in range(self.ngen):
-				for g in range(time,self.ngen):
-					self.proportions[time,pop]+= mig[g,pop]*(1-self.totmig)[time:g].prod()
-		
-		
-		#calculate the transition matrix
-		
-		self.dicTpopTau={}
-		
-		#we could precompute prod
-		for (t,pop) in self.states:
-			for tau in range(t):
-				prod=(1-self.totmig)[tau+1:t].prod()
-				self.dicTpopTau[(t,pop,tau)]=mig[t,pop]*prod
-		
-		"""for t in range(self.T):
-			for tau in range(t)
-				prod=(1-self.totmig)[tau:t].prod()
-				for pop in range(self.npop):
-					self.dicTpopTau[(t,pop,tau)]=mig[t,pop]*prod
-		
-		self.mat=numpy.zeros(((self.T-1)*self.npop,(self.T-1)*self.npop))
-		#we do not consider last-generation migrants! We could trim one row and column from the transition matrix.
-		for popp in range(self.npop):
-			for t in range(1,self.T):
-				for tp in range(1,self.T):
-					tot=0
-					for tau in range(min(t,tp)):
-						tot+=self.dicTpopTau[(tp,popp,tau)]
-					for pop in range(self.npop):	
-						self.mat[self.tpToPos(t-1,pop),self.tpToPos(tp-1,popp)]=tot			
-		"""
-		self.mat=numpy.zeros((len(self.states),len(self.states)))
-		for nump,(tp,popp) in enumerate(self.states):
-			for num, (t,pop) in enumerate(self.states):
-				tot=0
-				for tau in range(1,min(t,tp)):
-					tot+=self.dicTpopTau[(tp,popp,tau)]
-				for pop in range(self.npop):	
-						self.mat[num,nump]=tot
-		#note that the matrix could be uniformized in a population-specific way, for optimization purposes
-		self.__uniformizemat__()
-		self.ndists=[]
-		for i in range(self.npops):
-			self.ndists.append(self.popNdist(i))			
-		self.switchdensity()
-	
-		
-	def gen_variance(self,popnum):
-		"""calculate the expected genealogy variance in the model. Need to double-check +-1s"""
-		"""calculate the e(d)"""
-		"""generations go from 0 to self.ngen-1"""
-		legterm=[self.proportions[self.ngen-d,popnum]**2*numpy.prod(1-self.totmig[:(self.ngen-d)]) for d in range(1,self.ngen)] 
-		trunkterm=[ numpy.sum([self.mig[u,popnum]*numpy.prod(1-self.totmig[:u]) for u in range(self.ngen-d) ])   for d in range(1,self.ngen)]
-		"""now calculate the actual variance"""
-		return numpy.sum([2**(d-self.ngen)*(legterm[d-1]+trunkterm[d-1]) for d in range(1,self.ngen)])+self.proportions[0,popnum]*(1/2.**(self.ngen-1)-self.proportions[0,popnum])
-	
-	def __uniformizemat__(self):
-		"""uniformize the transition matrix so that each state has the same total transition rate"""
-		self.unifmat=self.mat.copy()
-		lmat=len(self.mat)
-		#identify the highest non-self transition rate
-		maxes=(self.mat-numpy.diag(self.mat.diagonal())).sum(axis=1)
-		
-		self.maxrate=maxes.max()
-		for i in range(lmat):
-			self.unifmat[i,i]=self.maxrate-maxes[i]
-		self.unifmat/=self.maxrate
-			
-	def popNdist(self,pop):
-		"""calculate the distribution of number of steps before exiting population"""
-		if len(self.stateINpop[pop])==0:
-			return[]
-		#get the equilibrium distribution in tracts OUTSIDE pop.
-		tempequil=self.equil.copy()
-		tempequil[self.stateINpop[pop]]=0
-		#Apply one evolution step
-		new=numpy.dot(tempequil,self.unifmat)
-		#select states in relevant population
-		
-		newrest=new[self.stateINpop[pop]]
-		newrest/=newrest.sum()
-		#print newrest
-		#reduce the matrix to apply only to states of current population
-		shortmat=self.unifmat[numpy.meshgrid(self.stateINpop[pop],self.stateINpop[pop])].transpose()
-		#calculate the amount that fall out of the state
-		escapes=1-shortmat.sum(axis=1)
-		#decide on the number of itertaions
-		nit=int(6*self.maxrate)
-		nDistribution=[]
-		for i in range(nit):
-			nDistribution.append(numpy.dot(escapes,newrest))
-			newrest=numpy.dot(newrest,shortmat)
-			#print newrest
-		
-		#print newrest.sum(), "remaining tracts at cutoff." 
-		nDistribution.append(newrest.sum())
-		return nDistribution
-		
-	def Erlang(self,i, x, T):
-		if i>10:
-			lg=i*numpy.log(T)+(i-1)*numpy.log(x)-T*x-gammaln(i)	
-			return numpy.exp(lg)
-		return T**i*x**(i - 1)*numpy.exp(- T*x)/factorial(i - 1)
-	
-	
-	
-	def inners(self,L, x,pop):
-		"""calculate the length distribution of tract lengths not hitting a chromosome edge."""
-		if(x>L):
-			return 0
-		else:
-			return numpy.sum([self.ndists[pop][i]*(L-x)*self.Erlang(i+1,x,self.maxrate) for i in range(len(self.ndists[pop]))])
-		
-	def outers(self,L, x,pop):
-		"""calculate the length distribution of tract lengths hitting a single chromosome edge."""
-		if(x>L):
-			return 0
-		else:
-			return 2*numpy.sum([self.ndists[pop][i]*(1-gammainc(i+1,self.maxrate*x)) for i in range(len(self.ndists[pop]))])+2*(1-numpy.sum(self.ndists[pop]))
-		
-		
-		#2*Sum[distr[[i]]* Gamma[i, T x]/((i - 1)!), {i, 1, Length[distr]}] + 
- 		#2 (1 - Sum[distr[[i]], {i, 1, Length[distr]}])
-		
-	def full(self,L,pop):
-		"""the expected fraction of full-chromosome tracts, p. 63 May 24, 2011"""
-		return numpy.sum(
-		[self.ndists[pop][i]*(((i+1)/float(self.maxrate)-L) +L*gammainc(i+1,self.maxrate*L)-float(i+1)/self.maxrate*gammainc(i+2,self.maxrate*L)) for i in range(len(self.ndists[pop])) ])+(1 - numpy.sum(self.ndists[pop]))*(len(self.ndists[pop])/self.maxrate - L)
-		
-		
-		
-	def Z(self,L,pop):
-		"""the normalizing factor, to ensure that the tract density is 1."""
-		return L+numpy.sum([self.ndists[pop][i]*(i+1)/self.maxrate for i in range(len(self.ndists[pop]))])+(1 - numpy.sum([self.ndists[pop]]))*len(self.ndists[pop])/self.maxrate
-		
-	def switchdensity(self):
-		"""Calculate the density of ancestry switchpoints per morgan in our model"""
-		self.switchdensities=numpy.zeros((self.npops,self.npops))
-		#could optimize by precomputing survivals earlier
-		self.survivals=[(1-self.totmig[:i]).prod() for i in range(self.ngen)]
-		for pop1 in range(self.npops):
-			for pop2 in range(pop1):	
-				self.switchdensities[pop1,pop2]=numpy.sum([2*self.proportions[i+1,pop1]*self.proportions[i+1,pop2]*self.survivals[i+1] for i in range(1,self.ngen-1)])
-				self.switchdensities[pop2,pop1]=self.switchdensities[pop1,pop2]
-		self.totSwitchDens=self.switchdensities.sum(axis=1)
-	
-	def expectperbin(self,Ls,pop,bins):
-		"""The expected number of tracts per bin for a diploid individual with distribution of chromosome lengths given by Ls. The bin should be a list with n+1 breakpoints for n bins. We will always add an extra value for the full chromosomes as an extra bin at the end. The last bin should not go beyond the end of the longest chromosome. For now, perform poor man's integral by using the bin midpoint value times width"""
-		self.totalPerInd=[L*self.totSwitchDens[pop]+2.*self.proportions[0,pop] for L in Ls]
-		self.totalfull=numpy.sum([(L*self.totSwitchDens[pop]+2.*self.proportions[0,pop])*self.full(L,pop)/self.Z(L,pop) for L in Ls])
-		lsval=[]
-		for binNum in range(len(bins)-1):
-			mid=(bins[binNum]+bins[binNum+1])/2.
-			val=numpy.sum([(L*self.totSwitchDens[pop]+2.*self.proportions[0,pop])*(self.inners(L, mid,pop)+self.outers(L,mid,pop))/self.Z(L,pop) for L in Ls])*(bins[binNum+1]-bins[binNum])
-			lsval.append(max(val,1e-17))
-		
-		lsval.append(max(self.totalfull,1e-17))
-		return lsval
-		
-	def random_realization(self,Ls,bins,nind):	
-		expect=[]
-		for pop in range(self.npops):
-			expect.append(numpy.random.poisson(nind*numpy.array(self.expectperbin(Ls,pop,bins))))
-		return expect
-		
-		
-		
-		
-	def loglik(self,bins,Ls,data,nsamp,cutoff=0):
-		"""calculates the maximum-likelihood in a Poisson Random Field. Last bin of data is the number of whole-chromosome"""
-		self.maxLen=max(Ls)
-		#define bins that contain all possible values
-		#bins=numpy.arange(0,self.maxLen+1./2./float(npts),self.maxLen/float(npts))
-		ll=0
-		for pop in range(self.npops):
-			models=self.expectperbin(Ls,pop,bins)
-			for binnum in range(cutoff,len(bins)-1):
-				dat=data[pop][binnum]
-				ll+= -nsamp*models[binnum] + dat*numpy.log(nsamp*models[binnum]) - gammaln(dat + 1.)
-		return ll
-		
-	def add_random(self, numtoadd,length, pop,bins,data):
-		#add a number of tracts of specified length, taking tracts in data and breaking them down. 
-		for lpop in range(self.npops):
-			if lpop==pop:
-				continue
-			bins*2
-
-	def loglik_biascorrect(self,bins,Ls,data,nsamp,cutoff=0,biascorrect=True):
-		"""calculates the maximum-likelihood in a Poisson Random Field. Last bin of data is the number of whole-chromosome. Compares the model to the first bins, and simulates the addition (or removal) of the corresponding tracts."""
-		self.maxLen=max(Ls)
-		
-		mods=[]
-		for pop in range(self.npops):
-			mods.append(nsamp*numpy.array(self.expectperbin(Ls,pop,bins)))
-		
-		
-		
-		
-		
-		
-		if biascorrect:
-			if self.npops!=2:
-				print "bias correction not implemented for more than 2 populations"
-				sys.exit()
-			cbypop=[]
-			for pop in range(self.npops):
-				mod=mods[pop]
-				corr=[]
-				for binnum in range(cutoff):	
-					diff=mod[binnum]-data[pop][binnum] 
-					lg=((bins[binnum]+bins[binnum+1]))/2;
-					
-					corr.append((lg,diff))
-				print corr
-				cbypop.append(corr)
-			for pop in range(self.npops):
-				#total length in tracts
-				tot=numpy.sum([bins[i]*data[pop][i] for i in range(cutoff,len(bins))])
-				#probability that a given tract is hit by a given "extra short tracts" 
-				probs=[bins[i]/tot for i in range(cutoff,len(bins))]
-				print "tot", tot
-				print "probs", probs
-				for shortbin in range(cutoff):
-					transfermat=numpy.zeros((len(bins)-cutoff,len(bins)-cutoff))
-					corr=cbypop[1-pop][shortbin]
-					if corr[1]>0:
-						print "correction for lack of short tracts not implemented!"
-						sys.exit()	
-					for lbin in range(len(bins)-cutoff):
-						print "corr[1]", corr[1]
-						transfermat[lbin,lbin]=1+corr[1]*probs[lbin-cutoff]
-				print transfermat
-				
-			#count the number of missing bits in each population. 		
-					
-					
-				
-				print "population ",pop," ",cbypop[pop]
-				
-			
-		#define bins that contain all possible values
-		#bins=numpy.arange(0,self.maxLen+1./2./float(npts),self.maxLen/float(npts))
-		ll=0
-		for pop in range(self.npops):
-			models=mods[pop]
-			for binnum in range(cutoff,len(bins)-1):
-				dat=data[pop][binnum]
-				ll+= -nsamp*models[binnum] + dat*numpy.log(nsamp*models[binnum]) - gammaln(dat + 1.)
-		return ll
-	
-	def plot_model_data(self, Ls, bins, data, nsamp, pop, colordict):
-		#plot the migration model with the data	
-		pop.plot_global_tractlengths(colordict)
-		for pop in range(len(data)):
-			pylab.plot(100*numpy.array(bins), nsamp*numpy.array(self.expectperbin(Ls,0,bins)))
-			
-		
-def plotmig(mig,colordict={'CEU': 'red',
- 'NAH': 'orange',
- 'NAT': 'orange',
- 'UNKNOWN': 'gray',
- 'YRI': 'blue'},order=['CEU','NAT','YRI']
-):
-	pylab.figure()
-	axes=pylab.axes()
-	shape=mig.shape
-	for i in range(shape[0]):
-		for j in range(shape[1]):
-			c=pylab.Circle((j,i),radius=numpy.sqrt(mig[i,j])/1.7,color=colordict[order[j]])
-			axes.add_patch(c)
-	pylab.axis('scaled')
-	pylab.ylabel("generations from present")	
-
-def optimize(p0, bins,Ls,data,nsamp, model_func, outofbounds_fun=None,cutoff=0,
-                 verbose=0, flush_delay=0.5, epsilon=1e-3, 
-                 gtol=1e-5, maxiter=None, full_output=True,
-                 func_args=[], fixed_params=None, ll_scale=1):
->>>>>>> 2fd7effe
     """
     Optimize params to fit model to data using the BFGS method.
 
@@ -2277,49 +1412,16 @@
         magnitude of the log-likelihood. Once in a region of reasonable
         likelihood, you'll probably want to re-optimize with ll_scale=1.
     """
-<<<<<<< HEAD
-    # args = ( bins, Ls, data, nsamp, model_func,
-    #              outofbounds_fun, cutoff,
-    #              verbose, flush_delay, func_args)
-
     fun = lambda x: _object_func(x, bins, Ls, data, nsamp, model_func,
-=======
-
-    
-    
-    
-    fun=lambda x: _object_func(x,bins,Ls,data,nsamp,model_func,
->>>>>>> 2fd7effe
                  outofbounds_fun=outofbounds_fun, cutoff=cutoff,
                  verbose=verbose, flush_delay=flush_delay,
                  func_args=func_args)
-<<<<<<< HEAD
 
 
     outputs = scipy.optimize.fmin_cobyla(fun, p0, outofbounds_fun, rhobeg=.01,
             rhoend=.0001, maxfun=maxiter)
 
-    xopt = _project_params_up(outputs[0], fixed_params)
-=======
-    
-            
-    outputs = scipy.optimize.fmin_cobyla(fun, 
-                                       p0, outofbounds_fun,rhobeg=.01,rhoend=.0001, 
-                                       maxfun=maxiter)
-    
-    #xopt = _project_params_up(outputs[0], fixed_params)
->>>>>>> 2fd7effe
     return outputs
-
-    # xopt, fopt, gopt, Bopt, func_calls, grad_calls, warnflag = outputs
-    # xopt = _project_params_up(numpy.exp(xopt), fixed_params)
-    #
-    # if not full_output:
-    #    return xopt
-    # else:
-    #    return xopt, fopt, gopt, Bopt, func_calls, grad_calls, warnflag
-
-
 
 def optimize_slsqp(p0, bins, Ls, data, nsamp, model_func, outofbounds_fun=None,
         cutoff=0, bounds=[], verbose=0, flush_delay=0.5, epsilon=1e-3,
@@ -2589,17 +1691,6 @@
               region of reasonable likelihood, you'll probably want to
               re-optimize with ll_scale=1.
     """
-<<<<<<< HEAD
-    args = ( bins, Ls, data, nsamp, model_func, fracs,
-                 outofbounds_fun, cutoff,
-                 verbose, flush_delay, func_args)
-
-
-=======
-
-    
-    
->>>>>>> 2fd7effe
     def outfun(p0,verbose=False):
         # cobyla uses the constraint function and feeds it the reduced
         # parameters. Hence we have to project back up first
@@ -2684,12 +1775,6 @@
               region of reasonable likelihood, you'll probably want to
               re-optimize with ll_scale=1.
     """
-<<<<<<< HEAD
-=======
-
-    
-    
->>>>>>> 2fd7effe
     def outfun(p0,verbose=False):
         # cobyla uses the constraint function and feeds it the reduced
         # parameters. Hence we have to project back up first
