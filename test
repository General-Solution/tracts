--- conflicted
+++ resolved
@@ -1,6 +1,2 @@
 test comment
-<<<<<<< HEAD
-conflicting second line!
-=======
-another line
->>>>>>> a8eb5f23
+repaired conflicting other line
